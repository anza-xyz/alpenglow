--- conflicted
+++ resolved
@@ -83,11 +83,7 @@
         exit: Arc<AtomicBool>,
         sender: &PacketBatchSender,
         vote_sender: &PacketBatchSender,
-<<<<<<< HEAD
-        bls_message_sender: &PacketBatchSender,
-=======
         bls_packet_sender: &PacketBatchSender,
->>>>>>> e3399dfc
         forward_sender: &PacketBatchSender,
         forward_receiver: PacketBatchReceiver,
         poh_recorder: &Arc<RwLock<PohRecorder>>,
@@ -106,11 +102,7 @@
             exit,
             sender,
             vote_sender,
-<<<<<<< HEAD
-            bls_message_sender,
-=======
             bls_packet_sender,
->>>>>>> e3399dfc
             forward_sender,
             forward_receiver,
             poh_recorder,
@@ -171,11 +163,7 @@
         exit: Arc<AtomicBool>,
         sender: &PacketBatchSender,
         vote_sender: &PacketBatchSender,
-<<<<<<< HEAD
-        bls_message_sender: &PacketBatchSender,
-=======
         bls_packet_sender: &PacketBatchSender,
->>>>>>> e3399dfc
         forward_sender: &PacketBatchSender,
         forward_receiver: PacketBatchReceiver,
         poh_recorder: &Arc<RwLock<PohRecorder>>,
@@ -259,11 +247,7 @@
             "solRcvrAlpMsg".to_string(),
             Arc::new(alpenglow_socket),
             exit.clone(),
-<<<<<<< HEAD
-            bls_message_sender.clone(),
-=======
             bls_packet_sender.clone(),
->>>>>>> e3399dfc
             recycler.clone(),
             bls_message_stats.clone(),
             coalesce,
