--- conflicted
+++ resolved
@@ -5,11 +5,7 @@
         next_leader::upcoming_leader_tpu_vote_sockets,
         staked_validators_cache::StakedValidatorsCache,
     },
-<<<<<<< HEAD
-    alpenglow_vote::bls_message::{BLSMessage, CertificateMessage, VoteMessage},
-=======
     alpenglow_vote::bls_message::BLSMessage,
->>>>>>> 8e3a696f
     bincode::serialize,
     crossbeam_channel::Receiver,
     solana_client::connection_cache::ConnectionCache,
@@ -41,22 +37,10 @@
         tower_slots: Vec<Slot>,
         saved_tower: SavedTowerVersions,
     },
-    //TODO(wen): remove PushAlpenglowVote when BLS all to all is submmitted.
-    PushAlpenglowVote {
-        vote_message: VoteMessage,
-        slot: Slot,
-        saved_vote_history: SavedVoteHistoryVersions,
-    },
-<<<<<<< HEAD
-    PushAlpenglowCertificate {
-        certificate_message: CertificateMessage,
-        slot: Slot,
-=======
     PushAlpenglowBLSMessage {
         bls_message: BLSMessage,
         slot: Slot,
-        saved_vote_history: SavedVoteHistoryVersions,
->>>>>>> 8e3a696f
+        saved_vote_history: Option<SavedVoteHistoryVersions>,
     },
     RefreshVote {
         tx: Transaction,
@@ -102,24 +86,6 @@
 
     client.send_data_async(buf).map_err(|err| {
         trace!("Ran into an error when sending vote: {err:?} to {tpu:?}");
-        SendVoteError::from(err)
-    })
-}
-
-fn send_bls_message(
-    cluster_info: &ClusterInfo,
-    bls_message: &BLSMessage,
-    alpenglow: Option<SocketAddr>,
-    connection_cache: &Arc<ConnectionCache>,
-) -> Result<(), SendVoteError> {
-    let alpenglow = alpenglow
-        .or_else(|| cluster_info.my_contact_info().alpenglow())
-        .ok_or(SendVoteError::InvalidTpuAddress)?;
-    let buf = serialize(bls_message)?;
-    let client = connection_cache.get_connection(&alpenglow);
-
-    client.send_data_async(buf).map_err(|err| {
-        trace!("Ran into an error when sending vote: {err:?} to {alpenglow:?}");
         SendVoteError::from(err)
     })
 }
@@ -202,49 +168,6 @@
         } else {
             // Send to our own tpu vote socket if we cannot find a leader to send to
             let _ = send_vote_transaction(cluster_info, tx, None, connection_cache);
-        }
-    }
-
-<<<<<<< HEAD
-    fn broadcast_alpenglow_message(
-=======
-    // TODO(wen): broadcast_alpenglow_vote should be removed when all Alpenglow
-    // votes are sent through BLS messages.
-    fn broadcast_alpenglow_vote(
->>>>>>> 8e3a696f
-        slot: Slot,
-        cluster_info: &ClusterInfo,
-        bls_message: &BLSMessage,
-        connection_cache: Arc<ConnectionCache>,
-        additional_listeners: Option<&Vec<SocketAddr>>,
-        staked_validators_cache: &mut StakedValidatorsCache,
-    ) {
-        let (staked_validator_tpu_sockets, _) = staked_validators_cache
-            .get_staked_validators_by_slot_with_tpu_vote_ports(slot, cluster_info, Instant::now());
-
-        if staked_validator_tpu_sockets.is_empty() {
-            let _ = send_bls_message(cluster_info, bls_message, None, &connection_cache);
-        } else {
-            let sockets = additional_listeners
-                .map(|v| v.as_slice())
-                .unwrap_or(&[])
-                .iter()
-                .chain(staked_validator_tpu_sockets.iter());
-
-            trace!(
-                "{:?} Broadcasting alpenglow message: {:?} sockets {:?}",
-                cluster_info.id(),
-                bls_message,
-                sockets
-            );
-            for alpenglow_socket in sockets {
-                let _ = send_bls_message(
-                    cluster_info,
-                    bls_message,
-                    Some(*alpenglow_socket),
-                    &connection_cache,
-                );
-            }
         }
     }
 
@@ -313,50 +236,17 @@
 
                 cluster_info.push_vote(&tower_slots, tx);
             }
-            VoteOp::PushAlpenglowVote {
-                vote_message,
-                slot,
-                saved_vote_history,
-            } => {
-                let mut measure = Measure::start("alpenglow vote history save");
-                if let Err(err) = vote_history_storage.store(&saved_vote_history) {
-                    error!("Unable to save vote history to storage: {:?}", err);
-                    std::process::exit(1);
-                }
-                measure.stop();
-                trace!("{measure}");
-
-                Self::broadcast_alpenglow_message(
-                    slot,
-                    cluster_info,
-                    &BLSMessage::Vote(vote_message),
-                    connection_cache,
-                    additional_listeners,
-                    staked_validators_cache,
-                );
-            }
-            VoteOp::PushAlpenglowCertificate {
-                certificate_message,
-                slot,
-            } => {
-                Self::broadcast_alpenglow_message(
-                    slot,
-                    cluster_info,
-                    &BLSMessage::Certificate(certificate_message),
-                    connection_cache,
-                    additional_listeners,
-                    staked_validators_cache,
-                );
-            }
             VoteOp::PushAlpenglowBLSMessage {
                 bls_message,
                 slot,
                 saved_vote_history,
             } => {
                 let mut measure = Measure::start("alpenglow vote history save");
-                if let Err(err) = vote_history_storage.store(&saved_vote_history) {
-                    error!("Unable to save vote history to storage: {:?}", err);
-                    std::process::exit(1);
+                if let Some(saved_vote_history) = &saved_vote_history {
+                    if let Err(err) = vote_history_storage.store(saved_vote_history) {
+                        error!("Unable to save vote history to storage: {:?}", err);
+                        std::process::exit(1);
+                    }
                 }
                 measure.stop();
                 trace!("{measure}");
@@ -502,7 +392,7 @@
             .send(VoteOp::PushAlpenglowBLSMessage {
                 bls_message: bls_message.clone(),
                 slot: 5,
-                saved_vote_history,
+                saved_vote_history: Some(saved_vote_history),
             })
             .is_ok());
 
