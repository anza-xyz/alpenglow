--- conflicted
+++ resolved
@@ -28,13 +28,8 @@
 
 pub struct BLSSigVerifier {
     verified_votes_sender: VerifiedVoteSender,
-<<<<<<< HEAD
     message_sender: Sender<ConsensusMessage>,
-    root_bank_cache: RootBankCache,
-=======
-    message_sender: Sender<BLSMessage>,
     root_bank: SharableBank,
->>>>>>> 588dd5b5
     stats: BLSSigVerifierStats,
 }
 
