//! The BLS signature verifier.
//! This is just a placeholder for now, until we have a real implementation.

use {
    crate::{
        cluster_info_vote_listener::VerifiedVoteSender,
        sigverify_stage::{SigVerifier, SigVerifyServiceError},
    },
    alpenglow_vote::bls_message::BLSMessage,
    crossbeam_channel::{Sender, TrySendError},
    solana_pubkey::Pubkey,
    solana_sdk::clock::Slot,
    solana_streamer::packet::PacketBatch,
    std::{
        collections::HashMap,
        time::{Duration, Instant},
    },
};

const STATS_INTERVAL_DURATION: Duration = Duration::from_secs(1); // Log stats every second

// We are adding our own stats because we do BLS decoding in batch verification,
// and we send one BLS message at a time. So it makes sense to have finer-grained stats
#[derive(Debug)]
pub(crate) struct BLSSigVerifierStats {
    pub sent: u64,
    pub sent_failed: u64,
    pub verified_votes_sent: u64,
    pub verified_votes_sent_failed: u64,
    pub received: u64,
    pub received_malformed: u64,
    pub last_stats_logged: Instant,
}

impl BLSSigVerifierStats {
    pub fn new() -> Self {
        Self {
            sent: 0,
            sent_failed: 0,
            verified_votes_sent: 0,
            verified_votes_sent_failed: 0,
            received: 0,
            received_malformed: 0,
            last_stats_logged: Instant::now(),
        }
    }

    pub fn accumulate(&mut self, other: BLSSigVerifierStats) {
        self.sent += other.sent;
        self.sent_failed += other.sent_failed;
        self.verified_votes_sent += other.verified_votes_sent;
        self.verified_votes_sent_failed += other.verified_votes_sent_failed;
        self.received += other.received;
        self.received_malformed += other.received_malformed;
    }
}

pub struct BLSSigVerifier {
    verified_votes_sender: VerifiedVoteSender,
    message_sender: Sender<BLSMessage>,
    stats: BLSSigVerifierStats,
}

impl BLSSigVerifier {
    fn send_verified_votes(&mut self, verified_votes: HashMap<Pubkey, Vec<Slot>>) {
        for (pubkey, slots) in verified_votes {
            match self.verified_votes_sender.try_send((pubkey, slots)) {
                Ok(()) => {
                    self.stats.verified_votes_sent += 1;
                }
                Err(e) => {
                    trace!("Failed to send verified vote: {}", e);
                    self.stats.verified_votes_sent_failed += 1;
                }
            }
        }
    }
}

impl SigVerifier for BLSSigVerifier {
    type SendType = BLSMessage;
    // TODO(wen): just a placeholder without any verification.
    fn verify_batches(&self, batches: Vec<PacketBatch>, _valid_packets: usize) -> Vec<PacketBatch> {
        batches
    }

    fn send_packets(
        &mut self,
        packet_batches: Vec<PacketBatch>,
    ) -> Result<(), SigVerifyServiceError<Self::SendType>> {
        // TODO(wen): just a placeholder without any batching.
        let mut stats = BLSSigVerifierStats::new();
        let mut verified_votes: HashMap<Pubkey, Vec<Slot>> = HashMap::new();

        for packet in packet_batches.iter().flatten() {
            stats.received += 1;

            let message = match packet.deserialize_slice::<BLSMessage, _>(..) {
                Ok(msg) => msg,
                Err(e) => {
                    trace!("Failed to deserialize BLS message: {}", e);
                    stats.received_malformed += 1;
                    continue;
                }
            };

            if let BLSMessage::Vote(vote_message) = &message {
                let vote = &vote_message.vote;
                let slot = vote.slot();
                if vote.is_notarization_or_finalization() || vote.is_notarize_fallback() {
                    let cur_slots: &mut Vec<Slot> =
                        verified_votes.entry(Pubkey::default()).or_default();
                    if !cur_slots.contains(&slot) {
                        cur_slots.push(slot);
                    }
                }
            }

            // Now send the BLS message to certificate pool.
            match self.message_sender.try_send(message) {
                Ok(()) => stats.sent += 1,
                Err(TrySendError::Full(_)) => {
                    stats.sent_failed += 1;
                }
                Err(e @ TrySendError::Disconnected(_)) => {
                    return Err(e.into());
                }
            }
        }
        self.send_verified_votes(verified_votes);
        self.stats.accumulate(stats);
        // We don't need lock on stats for now because stats are read and written in a single thread.
        self.maybe_report_stats();
        Ok(())
    }
}

impl BLSSigVerifier {
    fn maybe_report_stats(&mut self) {
        let now = Instant::now();
        let time_since_last_log = now.duration_since(self.stats.last_stats_logged);
        if time_since_last_log < STATS_INTERVAL_DURATION {
            return;
        }
        datapoint_info!(
            "bls_sig_verifier_stats",
<<<<<<< HEAD
            ("sent", self.stats.sent, u64),
            ("sent_failed", self.stats.sent_failed, u64),
            ("verified_votes_sent", self.stats.verified_votes_sent, u64),
            (
                "verified_votes_sent_failed",
                self.stats.verified_votes_sent_failed,
                u64
            ),
            ("received", self.stats.received, u64),
            ("received_malformed", self.stats.received_malformed, u64),
=======
            ("sent", self.stats.sent as i64, i64),
            ("sent_failed", self.stats.sent_failed as i64, i64),
            ("received", self.stats.received as i64, i64),
            (
                "received_malformed",
                self.stats.received_malformed as i64,
                i64
            ),
>>>>>>> c12cec2a
        );
        self.stats = BLSSigVerifierStats::new();
    }

    pub fn new(
        verified_votes_sender: VerifiedVoteSender,
        message_sender: Sender<BLSMessage>,
    ) -> Self {
        Self {
            verified_votes_sender,
            message_sender,
            stats: BLSSigVerifierStats::new(),
        }
    }

    #[cfg(test)]
    pub(crate) fn stats(&self) -> &BLSSigVerifierStats {
        &self.stats
    }

    #[cfg(test)]
    pub(crate) fn set_last_stats_logged(&mut self, last_stats_logged: Instant) {
        self.stats.last_stats_logged = last_stats_logged;
    }
}

// Add tests for the BLS signature verifier
#[cfg(test)]
mod tests {
    use {
        super::*,
        alpenglow_vote::{
            bls_message::{BLSMessage, CertificateMessage, VoteMessage},
            certificate::{Certificate, CertificateType},
            vote::Vote,
        },
        bitvec::prelude::*,
        crossbeam_channel::Receiver,
        solana_bls_signatures::Signature,
        solana_perf::packet::Packet,
        solana_sdk::hash::Hash,
        std::time::Duration,
    };

    fn test_bls_message_transmission(
        verifier: &mut BLSSigVerifier,
        receiver: Option<&Receiver<BLSMessage>>,
        messages: &[BLSMessage],
        expect_is_ok: bool,
    ) {
        let packets = messages
            .iter()
            .map(|msg| {
                let mut packet = Packet::default();
                packet
                    .populate_packet(None, msg)
                    .expect("Failed to populate packet");
                packet
            })
            .collect::<Vec<Packet>>();
        let packet_batches = vec![PacketBatch::new(packets)];
        if expect_is_ok {
            assert!(verifier.send_packets(packet_batches).is_ok());
            if let Some(receiver) = receiver {
                for msg in messages {
                    match receiver.recv_timeout(Duration::from_secs(1)) {
                        Ok(received_msg) => assert_eq!(received_msg, *msg),
                        Err(e) => warn!("Failed to receive BLS message: {}", e),
                    }
                }
            }
        } else {
            assert!(verifier.send_packets(packet_batches).is_err());
        }
    }

    #[test]
    fn test_blssigverifier_send_packets() {
        let (sender, receiver) = crossbeam_channel::unbounded();
        let (verified_vote_sender, verfied_vote_receiver) = crossbeam_channel::unbounded();
        let mut verifier = BLSSigVerifier::new(verified_vote_sender, sender);

        let mut bitmap = BitVec::<u8, Lsb0>::repeat(false, 8);
        bitmap.set(3, true);
        bitmap.set(5, true);
        let messages = vec![
            BLSMessage::Vote(VoteMessage {
                vote: Vote::new_finalization_vote(5),
                signature: Signature::default(),
                rank: 0,
            }),
            BLSMessage::Certificate(CertificateMessage {
                certificate: Certificate {
                    slot: 4,
                    certificate_type: CertificateType::Finalize,
                    block_id: None,
                    replayed_bank_hash: None,
                },
                signature: Signature::default(),
                bitmap,
            }),
        ];
        test_bls_message_transmission(&mut verifier, Some(&receiver), &messages, true);
        let stats = verifier.stats();
        assert_eq!(stats.sent, 2);
        assert_eq!(stats.received, 2);
        assert_eq!(stats.received_malformed, 0);
        let received_verified_votes = verfied_vote_receiver.try_recv().unwrap();
        assert_eq!(received_verified_votes, (Pubkey::default(), vec![5]));

        let messages = vec![BLSMessage::Vote(VoteMessage {
            vote: Vote::new_notarization_vote(6, Hash::new_unique(), Hash::new_unique()),
            signature: Signature::default(),
            rank: 1,
        })];
        test_bls_message_transmission(&mut verifier, Some(&receiver), &messages, true);
        let stats = verifier.stats();
        assert_eq!(stats.sent, 3);
        assert_eq!(stats.received, 3);
        assert_eq!(stats.received_malformed, 0);
        let received_verified_votes = verfied_vote_receiver.try_recv().unwrap();
        assert_eq!(received_verified_votes, (Pubkey::default(), vec![6]));

        // Pretend 10 seconds have passed, make sure stats are reset
        verifier.set_last_stats_logged(Instant::now() - STATS_INTERVAL_DURATION);
        let messages = vec![BLSMessage::Vote(VoteMessage {
            vote: Vote::new_notarization_fallback_vote(7, Hash::new_unique(), Hash::new_unique()),
            signature: Signature::default(),
            rank: 2,
        })];
        test_bls_message_transmission(&mut verifier, Some(&receiver), &messages, true);
        // Since we just logged all stats (including the packet just sent), stats should be reset
        let stats = verifier.stats();
        assert_eq!(stats.sent, 0);
        assert_eq!(stats.received, 0);
        assert_eq!(stats.received_malformed, 0);
        let received_verified_votes = verfied_vote_receiver.try_recv().unwrap();
        assert_eq!(received_verified_votes, (Pubkey::default(), vec![7]));
    }

    #[test]
    fn test_blssigverifier_send_packets_malformed() {
        let (sender, receiver) = crossbeam_channel::unbounded();
        let (verified_vote_sender, _) = crossbeam_channel::unbounded();
        let mut verifier = BLSSigVerifier::new(verified_vote_sender, sender);

        let packets = vec![Packet::default()];
        let packet_batches = vec![PacketBatch::new(packets)];
        assert!(verifier.send_packets(packet_batches).is_ok());
        let stats = verifier.stats();
        assert_eq!(stats.sent, 0);
        assert_eq!(stats.received, 1);
        assert_eq!(stats.received_malformed, 1);

        // Expect no messages since the packet was malformed
        assert!(receiver.is_empty());
    }

    #[test]
    fn test_blssigverifier_send_packets_channel_full() {
        solana_logger::setup();
        let (sender, receiver) = crossbeam_channel::bounded(1);
        let (verified_vote_sender, _) = crossbeam_channel::unbounded();
        let mut verifier = BLSSigVerifier::new(verified_vote_sender, sender);
        let messages = vec![
            BLSMessage::Vote(VoteMessage {
                vote: Vote::new_finalization_vote(5),
                signature: Signature::default(),
                rank: 0,
            }),
            BLSMessage::Vote(VoteMessage {
                vote: Vote::new_notarization_fallback_vote(
                    6,
                    Hash::new_unique(),
                    Hash::new_unique(),
                ),
                signature: Signature::default(),
                rank: 2,
            }),
        ];
        test_bls_message_transmission(&mut verifier, Some(&receiver), &messages, true);

        // We failed to send the second message because the channel is full.
        let stats = verifier.stats();
        assert_eq!(stats.sent, 1);
        assert_eq!(stats.received, 2);
        assert_eq!(stats.received_malformed, 0);
    }

    #[test]
    fn test_blssigverifier_send_packets_receiver_closed() {
        let (sender, receiver) = crossbeam_channel::bounded(1);
        let (verified_vote_sender, _) = crossbeam_channel::unbounded();
        let mut verifier = BLSSigVerifier::new(verified_vote_sender, sender);
        // Close the receiver, should get panic on next send
        drop(receiver);
        let messages = vec![BLSMessage::Vote(VoteMessage {
            vote: Vote::new_finalization_vote(5),
            signature: Signature::default(),
            rank: 0,
        })];
        test_bls_message_transmission(&mut verifier, None, &messages, false);
    }
}<|MERGE_RESOLUTION|>--- conflicted
+++ resolved
@@ -144,27 +144,20 @@
         }
         datapoint_info!(
             "bls_sig_verifier_stats",
-<<<<<<< HEAD
-            ("sent", self.stats.sent, u64),
-            ("sent_failed", self.stats.sent_failed, u64),
-            ("verified_votes_sent", self.stats.verified_votes_sent, u64),
+            ("sent", self.stats.sent as i64, i64),
+            ("sent_failed", self.stats.sent_failed as i64, i64),
+            ("verified_votes_sent", self.stats.verified_votes_sent as i64, i64),
             (
                 "verified_votes_sent_failed",
-                self.stats.verified_votes_sent_failed,
-                u64
+                self.stats.verified_votes_sent_failed as i64,
+                i64
             ),
-            ("received", self.stats.received, u64),
-            ("received_malformed", self.stats.received_malformed, u64),
-=======
-            ("sent", self.stats.sent as i64, i64),
-            ("sent_failed", self.stats.sent_failed as i64, i64),
             ("received", self.stats.received as i64, i64),
             (
                 "received_malformed",
                 self.stats.received_malformed as i64,
                 i64
             ),
->>>>>>> c12cec2a
         );
         self.stats = BLSSigVerifierStats::new();
     }
