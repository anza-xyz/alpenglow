//! The `validator` module hosts all the validator microservices.

pub use solana_perf::report_target_features;
use {
    crate::{
        admin_rpc_post_init::{AdminRpcRequestMetadataPostInit, KeyUpdaterType, KeyUpdaters},
        banking_stage::BankingStage,
        banking_trace::{self, BankingTracer, TraceError},
        block_creation_loop::{BlockCreationLoop, BlockCreationLoopConfig, ReplayHighestFrozen},
        cluster_info_vote_listener::VoteTracker,
        completed_data_sets_service::CompletedDataSetsService,
        consensus::{
            reconcile_blockstore_roots_with_external_source,
            tower_storage::{NullTowerStorage, TowerStorage},
            ExternalRootSource, Tower,
        },
        ed25519_sigverifier,
        repair::{
            self,
            quic_endpoint::{RepairQuicAsyncSenders, RepairQuicSenders, RepairQuicSockets},
            repair_handler::RepairHandlerType,
            serve_repair_service::ServeRepairService,
        },
        sample_performance_service::SamplePerformanceService,
        snapshot_packager_service::SnapshotPackagerService,
        stats_reporter_service::StatsReporterService,
        system_monitor_service::{
            verify_net_stats_access, SystemMonitorService, SystemMonitorStatsReportConfig,
        },
        tpu::{ForwardingClientOption, Tpu, TpuSockets, DEFAULT_TPU_COALESCE},
        tvu::{Tvu, TvuConfig, TvuSockets},
    },
    anyhow::{anyhow, Context, Result},
    crossbeam_channel::{bounded, unbounded, Receiver},
    parking_lot::RwLock as PLRwLock,
    quinn::Endpoint,
    solana_accounts_db::{
        accounts_db::{AccountsDbConfig, ACCOUNTS_DB_CONFIG_FOR_TESTING},
        accounts_update_notifier_interface::AccountsUpdateNotifier,
        hardened_unpack::{
            open_genesis_config, OpenGenesisConfigError, MAX_GENESIS_ARCHIVE_UNPACKED_SIZE,
        },
        utils::move_and_async_delete_path_contents,
    },
    solana_client::{
        client_option::ClientOption,
        connection_cache::{ConnectionCache, Protocol},
    },
    solana_clock::Slot,
    solana_cluster_type::ClusterType,
    solana_entry::poh::compute_hash_time,
    solana_epoch_schedule::MAX_LEADER_SCHEDULE_EPOCH_OFFSET,
    solana_genesis_config::GenesisConfig,
    solana_geyser_plugin_manager::{
        geyser_plugin_service::GeyserPluginService, GeyserPluginManagerRequest,
    },
    solana_gossip::{
        cluster_info::{
            ClusterInfo, DEFAULT_CONTACT_DEBUG_INTERVAL_MILLIS,
            DEFAULT_CONTACT_SAVE_INTERVAL_MILLIS,
        },
        contact_info::ContactInfo,
        crds_gossip_pull::CRDS_GOSSIP_PULL_CRDS_TIMEOUT_MS,
        gossip_service::GossipService,
        node::{Node, NodeMultihoming},
    },
    solana_hard_forks::HardForks,
    solana_hash::Hash,
    solana_keypair::Keypair,
    solana_ledger::{
        bank_forks_utils,
        blockstore::{
            Blockstore, BlockstoreError, PurgeType, MAX_COMPLETED_SLOTS_IN_CHANNEL,
            MAX_REPLAY_WAKE_UP_SIGNALS,
        },
        blockstore_metric_report_service::BlockstoreMetricReportService,
        blockstore_options::{BlockstoreOptions, BLOCKSTORE_DIRECTORY_ROCKS_LEVEL},
        blockstore_processor::{self, TransactionStatusSender},
        entry_notifier_interface::EntryNotifierArc,
        entry_notifier_service::{EntryNotifierSender, EntryNotifierService},
        leader_schedule::FixedSchedule,
        leader_schedule_cache::LeaderScheduleCache,
        use_snapshot_archives_at_startup::UseSnapshotArchivesAtStartup,
    },
    solana_measure::measure::Measure,
    solana_metrics::{datapoint_info, metrics::metrics_config_sanity_check},
    solana_poh::{
        poh_controller::PohController,
        poh_recorder::PohRecorder,
        poh_service::{self, PohService},
        record_channels::record_channels,
        transaction_recorder::TransactionRecorder,
    },
    solana_pubkey::Pubkey,
    solana_rayon_threadlimit::get_thread_count,
    solana_rpc::{
        alpenglow_last_voted::AlpenglowLastVoted,
        max_slots::MaxSlots,
        optimistically_confirmed_bank_tracker::{
            BankNotificationSenderConfig, OptimisticallyConfirmedBank,
            OptimisticallyConfirmedBankTracker,
        },
        rpc::JsonRpcConfig,
        rpc_completed_slots_service::RpcCompletedSlotsService,
        rpc_pubsub_service::{PubSubConfig, PubSubService},
        rpc_service::{JsonRpcService, JsonRpcServiceConfig},
        rpc_subscriptions::RpcSubscriptions,
        transaction_notifier_interface::TransactionNotifierArc,
        transaction_status_service::TransactionStatusService,
    },
    solana_runtime::{
        accounts_background_service::{
            AbsRequestHandlers, AccountsBackgroundService, DroppedSlotsReceiver,
            PendingSnapshotPackages, PrunedBanksRequestHandler, SnapshotRequestHandler,
        },
        bank::Bank,
        bank_forks::BankForks,
        commitment::BlockCommitmentCache,
        dependency_tracker::DependencyTracker,
        prioritization_fee_cache::PrioritizationFeeCache,
        runtime_config::RuntimeConfig,
        snapshot_archive_info::SnapshotArchiveInfoGetter,
        snapshot_bank_utils,
        snapshot_config::SnapshotConfig,
        snapshot_controller::SnapshotController,
        snapshot_hash::StartingSnapshotHashes,
        snapshot_utils::{self, clean_orphaned_account_snapshot_dirs, SnapshotInterval},
    },
    solana_send_transaction_service::send_transaction_service::Config as SendTransactionServiceConfig,
    solana_shred_version::compute_shred_version,
    solana_signer::Signer,
    solana_streamer::{quic::QuicServerParams, socket::SocketAddrSpace, streamer::StakedNodes},
    solana_time_utils::timestamp,
    solana_tpu_client::tpu_client::{
        DEFAULT_TPU_CONNECTION_POOL_SIZE, DEFAULT_TPU_USE_QUIC, DEFAULT_VOTE_USE_QUIC,
    },
    solana_turbine::{
        self,
        broadcast_stage::BroadcastStageType,
        xdp::{XdpConfig, XdpRetransmitter},
    },
    solana_unified_scheduler_pool::DefaultSchedulerPool,
    solana_validator_exit::Exit,
    solana_vote_program::vote_state,
    solana_votor::{
        consensus_rewards::ConsensusRewards,
        vote_history::{VoteHistory, VoteHistoryError},
        vote_history_storage::{NullVoteHistoryStorage, VoteHistoryStorage},
        voting_service::VotingServiceOverride,
    },
    solana_wen_restart::wen_restart::{wait_for_wen_restart, WenRestartConfig},
    std::{
        borrow::Cow,
        collections::{HashMap, HashSet},
        net::SocketAddr,
        num::NonZeroUsize,
        path::{Path, PathBuf},
        sync::{
            atomic::{AtomicBool, AtomicU64, Ordering},
            Arc, Mutex, RwLock,
        },
        thread::{sleep, Builder, JoinHandle},
        time::{Duration, Instant},
    },
    strum::VariantNames,
    strum_macros::{Display, EnumCount, EnumIter, EnumString, EnumVariantNames, IntoStaticStr},
    thiserror::Error,
    tokio::runtime::Runtime as TokioRuntime,
    tokio_util::sync::CancellationToken,
};

const MAX_COMPLETED_DATA_SETS_IN_CHANNEL: usize = 100_000;
const WAIT_FOR_SUPERMAJORITY_THRESHOLD_PERCENT: u64 = 80;
// Right now since we reuse the wait for supermajority code, the
// following threshold should always greater than or equal to
// WAIT_FOR_SUPERMAJORITY_THRESHOLD_PERCENT.
const WAIT_FOR_WEN_RESTART_SUPERMAJORITY_THRESHOLD_PERCENT: u64 =
    WAIT_FOR_SUPERMAJORITY_THRESHOLD_PERCENT;

#[derive(
    Clone, EnumCount, EnumIter, EnumString, EnumVariantNames, Default, IntoStaticStr, Display,
)]
#[strum(serialize_all = "kebab-case")]
pub enum BlockVerificationMethod {
    BlockstoreProcessor,
    #[default]
    UnifiedScheduler,
}

impl BlockVerificationMethod {
    pub const fn cli_names() -> &'static [&'static str] {
        Self::VARIANTS
    }

    pub fn cli_message() -> &'static str {
        "Switch transaction scheduling method for verifying ledger entries"
    }
}

#[derive(
    Clone,
    Debug,
    EnumString,
    EnumVariantNames,
    Default,
    IntoStaticStr,
    Display,
    Serialize,
    Deserialize,
    PartialEq,
    Eq,
)]
#[strum(serialize_all = "kebab-case")]
#[serde(rename_all = "kebab-case")]
pub enum BlockProductionMethod {
    CentralScheduler,
    #[default]
    CentralSchedulerGreedy,
}

impl BlockProductionMethod {
    pub const fn cli_names() -> &'static [&'static str] {
        Self::VARIANTS
    }

    pub fn cli_message() -> &'static str {
        "Switch transaction scheduling method for producing ledger entries"
    }
}

#[derive(
    Clone,
    Debug,
    EnumString,
    EnumVariantNames,
    Default,
    IntoStaticStr,
    Display,
    Serialize,
    Deserialize,
    PartialEq,
    Eq,
)]
#[strum(serialize_all = "kebab-case")]
#[serde(rename_all = "kebab-case")]
pub enum TransactionStructure {
    Sdk,
    #[default]
    View,
}

impl TransactionStructure {
    pub const fn cli_names() -> &'static [&'static str] {
        Self::VARIANTS
    }

    pub fn cli_message() -> &'static str {
        "Switch internal transaction structure/representation"
    }
}

/// Configuration for the block generator invalidator for replay.
#[derive(Clone, Debug)]
pub struct GeneratorConfig {
    pub accounts_path: String,
    pub starting_keypairs: Arc<Vec<Keypair>>,
}

pub struct ValidatorConfig {
    pub halt_at_slot: Option<Slot>,
    pub expected_genesis_hash: Option<Hash>,
    pub expected_bank_hash: Option<Hash>,
    pub expected_shred_version: Option<u16>,
    pub voting_disabled: bool,
    pub account_paths: Vec<PathBuf>,
    pub account_snapshot_paths: Vec<PathBuf>,
    pub rpc_config: JsonRpcConfig,
    /// Specifies which plugins to start up with
    pub on_start_geyser_plugin_config_files: Option<Vec<PathBuf>>,
    pub geyser_plugin_always_enabled: bool,
    pub rpc_addrs: Option<(SocketAddr, SocketAddr)>, // (JsonRpc, JsonRpcPubSub)
    pub pubsub_config: PubSubConfig,
    pub snapshot_config: SnapshotConfig,
    pub max_ledger_shreds: Option<u64>,
    pub blockstore_options: BlockstoreOptions,
    pub broadcast_stage_type: BroadcastStageType,
    pub turbine_disabled: Arc<AtomicBool>,
    pub fixed_leader_schedule: Option<FixedSchedule>,
    pub wait_for_supermajority: Option<Slot>,
    pub new_hard_forks: Option<Vec<Slot>>,
    pub known_validators: Option<HashSet<Pubkey>>, // None = trust all
    pub repair_validators: Option<HashSet<Pubkey>>, // None = repair from all
    pub repair_whitelist: Arc<RwLock<HashSet<Pubkey>>>, // Empty = repair with all
    pub gossip_validators: Option<HashSet<Pubkey>>, // None = gossip with all
    pub max_genesis_archive_unpacked_size: u64,
    /// Run PoH, transaction signature and other transaction verifications during blockstore
    /// processing.
    pub run_verification: bool,
    pub require_tower: bool,
    pub tower_storage: Arc<dyn TowerStorage>,
    pub vote_history_storage: Arc<dyn VoteHistoryStorage>,
    pub debug_keys: Option<Arc<HashSet<Pubkey>>>,
    pub contact_debug_interval: u64,
    pub contact_save_interval: u64,
    pub send_transaction_service_config: SendTransactionServiceConfig,
    pub no_poh_speed_test: bool,
    pub no_os_memory_stats_reporting: bool,
    pub no_os_network_stats_reporting: bool,
    pub no_os_cpu_stats_reporting: bool,
    pub no_os_disk_stats_reporting: bool,
    pub poh_pinned_cpu_core: usize,
    pub poh_hashes_per_batch: u64,
    pub process_ledger_before_services: bool,
    pub accounts_db_config: AccountsDbConfig,
    pub warp_slot: Option<Slot>,
    pub accounts_db_skip_shrink: bool,
    pub accounts_db_force_initial_clean: bool,
    pub tpu_coalesce: Duration,
    pub staked_nodes_overrides: Arc<RwLock<HashMap<Pubkey, u64>>>,
    pub validator_exit: Arc<RwLock<Exit>>,
    pub validator_exit_backpressure: HashMap<String, Arc<AtomicBool>>,
    pub no_wait_for_vote_to_start_leader: bool,
    pub wait_to_vote_slot: Option<Slot>,
    pub runtime_config: RuntimeConfig,
    pub banking_trace_dir_byte_limit: banking_trace::DirByteLimit,
    pub block_verification_method: BlockVerificationMethod,
    pub block_production_method: BlockProductionMethod,
    pub block_production_num_workers: NonZeroUsize,
    pub transaction_struct: TransactionStructure,
    pub enable_block_production_forwarding: bool,
    pub generator_config: Option<GeneratorConfig>,
    pub use_snapshot_archives_at_startup: UseSnapshotArchivesAtStartup,
    pub wen_restart_proto_path: Option<PathBuf>,
    pub wen_restart_coordinator: Option<Pubkey>,
    pub unified_scheduler_handler_threads: Option<usize>,
    pub ip_echo_server_threads: NonZeroUsize,
    pub rayon_global_threads: NonZeroUsize,
    pub replay_forks_threads: NonZeroUsize,
    pub replay_transactions_threads: NonZeroUsize,
    pub tvu_shred_sigverify_threads: NonZeroUsize,
    pub delay_leader_block_for_pending_fork: bool,
    pub use_tpu_client_next: bool,
    pub retransmit_xdp: Option<XdpConfig>,
    pub voting_service_test_override: Option<VotingServiceOverride>,
    pub repair_handler_type: RepairHandlerType,
}

impl ValidatorConfig {
    pub fn default_for_test() -> Self {
        let max_thread_count =
            NonZeroUsize::new(num_cpus::get()).expect("thread count is non-zero");

        Self {
            halt_at_slot: None,
            expected_genesis_hash: None,
            expected_bank_hash: None,
            expected_shred_version: None,
            voting_disabled: false,
            max_ledger_shreds: None,
            blockstore_options: BlockstoreOptions::default_for_tests(),
            account_paths: Vec::new(),
            account_snapshot_paths: Vec::new(),
            rpc_config: JsonRpcConfig::default_for_test(),
            on_start_geyser_plugin_config_files: None,
            geyser_plugin_always_enabled: false,
            rpc_addrs: None,
            pubsub_config: PubSubConfig::default(),
            snapshot_config: SnapshotConfig::new_load_only(),
            broadcast_stage_type: BroadcastStageType::Standard,
            turbine_disabled: Arc::<AtomicBool>::default(),
            fixed_leader_schedule: None,
            wait_for_supermajority: None,
            new_hard_forks: None,
            known_validators: None,
            repair_validators: None,
            repair_whitelist: Arc::new(RwLock::new(HashSet::default())),
            gossip_validators: None,
            max_genesis_archive_unpacked_size: MAX_GENESIS_ARCHIVE_UNPACKED_SIZE,
            run_verification: true,
            require_tower: false,
            tower_storage: Arc::new(NullTowerStorage::default()),
            vote_history_storage: Arc::new(NullVoteHistoryStorage::default()),
            debug_keys: None,
            contact_debug_interval: DEFAULT_CONTACT_DEBUG_INTERVAL_MILLIS,
            contact_save_interval: DEFAULT_CONTACT_SAVE_INTERVAL_MILLIS,
            send_transaction_service_config: SendTransactionServiceConfig::default(),
            no_poh_speed_test: true,
            no_os_memory_stats_reporting: true,
            no_os_network_stats_reporting: true,
            no_os_cpu_stats_reporting: true,
            no_os_disk_stats_reporting: true,
            poh_pinned_cpu_core: poh_service::DEFAULT_PINNED_CPU_CORE,
            poh_hashes_per_batch: poh_service::DEFAULT_HASHES_PER_BATCH,
            process_ledger_before_services: false,
            warp_slot: None,
            accounts_db_skip_shrink: false,
            accounts_db_force_initial_clean: false,
            tpu_coalesce: DEFAULT_TPU_COALESCE,
            staked_nodes_overrides: Arc::new(RwLock::new(HashMap::new())),
            validator_exit: Arc::new(RwLock::new(Exit::default())),
            validator_exit_backpressure: HashMap::default(),
            no_wait_for_vote_to_start_leader: true,
            accounts_db_config: ACCOUNTS_DB_CONFIG_FOR_TESTING,
            wait_to_vote_slot: None,
            runtime_config: RuntimeConfig::default(),
            banking_trace_dir_byte_limit: 0,
            block_verification_method: BlockVerificationMethod::default(),
            block_production_method: BlockProductionMethod::default(),
            block_production_num_workers: BankingStage::default_num_workers(),
            transaction_struct: TransactionStructure::default(),
            // enable forwarding by default for tests
            enable_block_production_forwarding: true,
            generator_config: None,
            use_snapshot_archives_at_startup: UseSnapshotArchivesAtStartup::default(),
            wen_restart_proto_path: None,
            wen_restart_coordinator: None,
            unified_scheduler_handler_threads: None,
            ip_echo_server_threads: NonZeroUsize::new(1).expect("1 is non-zero"),
            rayon_global_threads: max_thread_count,
            replay_forks_threads: NonZeroUsize::new(1).expect("1 is non-zero"),
            replay_transactions_threads: max_thread_count,
            tvu_shred_sigverify_threads: NonZeroUsize::new(get_thread_count())
                .expect("thread count is non-zero"),
            delay_leader_block_for_pending_fork: false,
            use_tpu_client_next: true,
            retransmit_xdp: None,
            repair_handler_type: RepairHandlerType::default(),
            voting_service_test_override: None,
        }
    }

    pub fn enable_default_rpc_block_subscribe(&mut self) {
        let pubsub_config = PubSubConfig {
            enable_block_subscription: true,
            ..PubSubConfig::default()
        };
        let rpc_config = JsonRpcConfig {
            enable_rpc_transaction_history: true,
            ..JsonRpcConfig::default_for_test()
        };

        self.pubsub_config = pubsub_config;
        self.rpc_config = rpc_config;
    }
}

// `ValidatorStartProgress` contains status information that is surfaced to the node operator over
// the admin RPC channel to help them to follow the general progress of node startup without
// having to watch log messages.
#[derive(Debug, Clone, Copy, Serialize, Deserialize, PartialEq, Eq)]
pub enum ValidatorStartProgress {
    Initializing, // Catch all, default state
    SearchingForRpcService,
    DownloadingSnapshot {
        slot: Slot,
        rpc_addr: SocketAddr,
    },
    CleaningBlockStore,
    CleaningAccounts,
    LoadingLedger,
    ProcessingLedger {
        slot: Slot,
        max_slot: Slot,
    },
    StartingServices,
    Halted, // Validator halted due to `--dev-halt-at-slot` argument
    WaitingForSupermajority {
        slot: Slot,
        gossip_stake_percent: u64,
    },

    // `Running` is the terminal state once the validator fully starts and all services are
    // operational
    Running,
}

impl Default for ValidatorStartProgress {
    fn default() -> Self {
        Self::Initializing
    }
}

struct BlockstoreRootScan {
    thread: Option<JoinHandle<Result<usize, BlockstoreError>>>,
}

impl BlockstoreRootScan {
    fn new(config: &ValidatorConfig, blockstore: Arc<Blockstore>, exit: Arc<AtomicBool>) -> Self {
        let thread = if config.rpc_addrs.is_some()
            && config.rpc_config.enable_rpc_transaction_history
            && config.rpc_config.rpc_scan_and_fix_roots
        {
            Some(
                Builder::new()
                    .name("solBStoreRtScan".to_string())
                    .spawn(move || blockstore.scan_and_fix_roots(None, None, &exit))
                    .unwrap(),
            )
        } else {
            None
        };
        Self { thread }
    }

    fn join(self) {
        if let Some(blockstore_root_scan) = self.thread {
            if let Err(err) = blockstore_root_scan.join() {
                warn!("blockstore_root_scan failed to join {err:?}");
            }
        }
    }
}

#[derive(Default)]
struct TransactionHistoryServices {
    transaction_status_sender: Option<TransactionStatusSender>,
    transaction_status_service: Option<TransactionStatusService>,
    max_complete_transaction_status_slot: Arc<AtomicU64>,
}

/// A struct easing passing Validator TPU Configurations
pub struct ValidatorTpuConfig {
    /// Controls if to use QUIC for sending regular TPU transaction
    pub use_quic: bool,
    /// Controls if to use QUIC for sending TPU votes
    pub vote_use_quic: bool,
    /// Controls the connection cache pool size
    pub tpu_connection_pool_size: usize,
    /// Controls if to enable UDP for TPU tansactions.
    pub tpu_enable_udp: bool,
    /// QUIC server config for regular TPU
    pub tpu_quic_server_config: QuicServerParams,
    /// QUIC server config for TPU forward
    pub tpu_fwd_quic_server_config: QuicServerParams,
    /// QUIC server config for Vote
    pub vote_quic_server_config: QuicServerParams,
    /// QUIC server config for Alpenglow
    pub alpenglow_quic_server_config: QuicServerParams,
}

impl ValidatorTpuConfig {
    /// A convenient function to build a ValidatorTpuConfig for testing with good
    /// default.
    pub fn new_for_tests(tpu_enable_udp: bool) -> Self {
        let tpu_quic_server_config = QuicServerParams {
            max_connections_per_ipaddr_per_min: 32,
            coalesce_channel_size: 100_000, // smaller channel size for faster test
            ..Default::default()
        };

        let tpu_fwd_quic_server_config = QuicServerParams {
            max_connections_per_ipaddr_per_min: 32,
            max_unstaked_connections: 0,
            coalesce_channel_size: 100_000, // smaller channel size for faster test
            ..Default::default()
        };

        // vote/tpu_fwd/alpenglow share the same characteristics -- disallow non-staked connections:
        let vote_quic_server_config = tpu_fwd_quic_server_config.clone();
        let alpenglow_quic_server_config = tpu_fwd_quic_server_config.clone();

        ValidatorTpuConfig {
            use_quic: DEFAULT_TPU_USE_QUIC,
            vote_use_quic: DEFAULT_VOTE_USE_QUIC,
            tpu_connection_pool_size: DEFAULT_TPU_CONNECTION_POOL_SIZE,
            tpu_enable_udp,
            tpu_quic_server_config,
            tpu_fwd_quic_server_config,
            vote_quic_server_config,
            alpenglow_quic_server_config,
        }
    }
}

pub struct Validator {
    validator_exit: Arc<RwLock<Exit>>,
    json_rpc_service: Option<JsonRpcService>,
    pubsub_service: Option<PubSubService>,
    rpc_completed_slots_service: Option<JoinHandle<()>>,
    optimistically_confirmed_bank_tracker: Option<OptimisticallyConfirmedBankTracker>,
    transaction_status_service: Option<TransactionStatusService>,
    entry_notifier_service: Option<EntryNotifierService>,
    system_monitor_service: Option<SystemMonitorService>,
    sample_performance_service: Option<SamplePerformanceService>,
    stats_reporter_service: StatsReporterService,
    gossip_service: GossipService,
    serve_repair_service: ServeRepairService,
    completed_data_sets_service: Option<CompletedDataSetsService>,
    snapshot_packager_service: Option<SnapshotPackagerService>,
    poh_recorder: Arc<RwLock<PohRecorder>>,
    poh_service: PohService,
    block_creation_loop: BlockCreationLoop,
    tpu: Tpu,
    tvu: Tvu,
    ip_echo_server: Option<solana_net_utils::IpEchoServer>,
    pub cluster_info: Arc<ClusterInfo>,
    pub bank_forks: Arc<RwLock<BankForks>>,
    pub blockstore: Arc<Blockstore>,
    geyser_plugin_service: Option<GeyserPluginService>,
    blockstore_metric_report_service: BlockstoreMetricReportService,
    accounts_background_service: AccountsBackgroundService,
    turbine_quic_endpoint: Option<Endpoint>,
    turbine_quic_endpoint_runtime: Option<TokioRuntime>,
    turbine_quic_endpoint_join_handle: Option<solana_turbine::quic_endpoint::AsyncTryJoinHandle>,
    repair_quic_endpoints: Option<[Endpoint; 3]>,
    repair_quic_endpoints_runtime: Option<TokioRuntime>,
    repair_quic_endpoints_join_handle: Option<repair::quic_endpoint::AsyncTryJoinHandle>,
    xdp_retransmitter: Option<XdpRetransmitter>,
    // This runtime is used to run the client owned by SendTransactionService.
    // We don't wait for its JoinHandle here because ownership and shutdown
    // are managed elsewhere. This variable is intentionally unused.
    _tpu_client_next_runtime: Option<TokioRuntime>,
}

impl Validator {
    #[allow(clippy::too_many_arguments)]
    pub fn new(
        mut node: Node,
        identity_keypair: Arc<Keypair>,
        ledger_path: &Path,
        vote_account: &Pubkey,
        authorized_voter_keypairs: Arc<RwLock<Vec<Arc<Keypair>>>>,
        cluster_entrypoints: Vec<ContactInfo>,
        config: &ValidatorConfig,
        should_check_duplicate_instance: bool,
        rpc_to_plugin_manager_receiver: Option<Receiver<GeyserPluginManagerRequest>>,
        start_progress: Arc<RwLock<ValidatorStartProgress>>,
        socket_addr_space: SocketAddrSpace,
        tpu_config: ValidatorTpuConfig,
        admin_rpc_service_post_init: Arc<RwLock<Option<AdminRpcRequestMetadataPostInit>>>,
    ) -> Result<Self> {
        let ValidatorTpuConfig {
            use_quic,
            vote_use_quic,
            tpu_connection_pool_size,
            tpu_enable_udp,
            tpu_quic_server_config,
            tpu_fwd_quic_server_config,
            vote_quic_server_config,
            alpenglow_quic_server_config,
        } = tpu_config;

        let start_time = Instant::now();

        // Initialize the global rayon pool first to ensure the value in config
        // is honored. Otherwise, some code accessing the global pool could
        // cause it to get initialized with Rayon's default (not ours)
        if rayon::ThreadPoolBuilder::new()
            .thread_name(|i| format!("solRayonGlob{i:02}"))
            .num_threads(config.rayon_global_threads.get())
            .build_global()
            .is_err()
        {
            warn!("Rayon global thread pool already initialized");
        }

        let id = identity_keypair.pubkey();
        assert_eq!(&id, node.info.pubkey());

        info!("identity pubkey: {id}");
        info!("vote account pubkey: {vote_account}");

        if !config.no_os_network_stats_reporting {
            verify_net_stats_access().map_err(|e| {
                ValidatorError::Other(format!("Failed to access network stats: {e:?}"))
            })?;
        }

        let mut bank_notification_senders = Vec::new();

        let exit = Arc::new(AtomicBool::new(false));

        let geyser_plugin_config_files = config
            .on_start_geyser_plugin_config_files
            .as_ref()
            .map(Cow::Borrowed)
            .or_else(|| {
                config
                    .geyser_plugin_always_enabled
                    .then_some(Cow::Owned(vec![]))
            });
        let geyser_plugin_service =
            if let Some(geyser_plugin_config_files) = geyser_plugin_config_files {
                let (confirmed_bank_sender, confirmed_bank_receiver) = unbounded();
                bank_notification_senders.push(confirmed_bank_sender);
                let rpc_to_plugin_manager_receiver_and_exit =
                    rpc_to_plugin_manager_receiver.map(|receiver| (receiver, exit.clone()));
                Some(
                    GeyserPluginService::new_with_receiver(
                        confirmed_bank_receiver,
                        config.geyser_plugin_always_enabled,
                        geyser_plugin_config_files.as_ref(),
                        rpc_to_plugin_manager_receiver_and_exit,
                    )
                    .map_err(|err| {
                        ValidatorError::Other(format!("Failed to load the Geyser plugin: {err:?}"))
                    })?,
                )
            } else {
                None
            };

        if config.voting_disabled {
            warn!("voting disabled");
            authorized_voter_keypairs.write().unwrap().clear();
        } else {
            for authorized_voter_keypair in authorized_voter_keypairs.read().unwrap().iter() {
                warn!("authorized voter: {}", authorized_voter_keypair.pubkey());
            }
        }

        for cluster_entrypoint in &cluster_entrypoints {
            info!("entrypoint: {cluster_entrypoint:?}");
        }

        if solana_perf::perf_libs::api().is_some() {
            info!("Initializing sigverify, this could take a while...");
        } else {
            info!("Initializing sigverify...");
        }
        ed25519_sigverifier::init();
        info!("Initializing sigverify done.");

        solana_accounts_db::validate_memlock_limit_for_disk_io(
            config.accounts_db_config.memlock_budget_size,
        )?;

        if !ledger_path.is_dir() {
            return Err(anyhow!(
                "ledger directory does not exist or is not accessible: {ledger_path:?}"
            ));
        }
        let genesis_config = load_genesis(config, ledger_path)?;
        metrics_config_sanity_check(genesis_config.cluster_type)?;

        info!("Cleaning accounts paths..");
        *start_progress.write().unwrap() = ValidatorStartProgress::CleaningAccounts;
        let mut timer = Measure::start("clean_accounts_paths");
        cleanup_accounts_paths(config);
        timer.stop();
        info!("Cleaning accounts paths done. {timer}");

        snapshot_utils::purge_incomplete_bank_snapshots(&config.snapshot_config.bank_snapshots_dir);
        snapshot_utils::purge_old_bank_snapshots_at_startup(
            &config.snapshot_config.bank_snapshots_dir,
        );

        info!("Cleaning orphaned account snapshot directories..");
        let mut timer = Measure::start("clean_orphaned_account_snapshot_dirs");
        clean_orphaned_account_snapshot_dirs(
            &config.snapshot_config.bank_snapshots_dir,
            &config.account_snapshot_paths,
        )
        .context("failed to clean orphaned account snapshot directories")?;
        timer.stop();
        info!("Cleaning orphaned account snapshot directories done. {timer}");

        // token used to cancel tpu-client-next.
        let cancel_tpu_client_next = CancellationToken::new();
        {
            let exit = exit.clone();
            config
                .validator_exit
                .write()
                .unwrap()
                .register_exit(Box::new(move || exit.store(true, Ordering::Relaxed)));
            let cancel_tpu_client_next = cancel_tpu_client_next.clone();
            config
                .validator_exit
                .write()
                .unwrap()
                .register_exit(Box::new(move || cancel_tpu_client_next.cancel()));
        }

        let (
            accounts_update_notifier,
            transaction_notifier,
            entry_notifier,
            block_metadata_notifier,
            slot_status_notifier,
        ) = if let Some(service) = &geyser_plugin_service {
            (
                service.get_accounts_update_notifier(),
                service.get_transaction_notifier(),
                service.get_entry_notifier(),
                service.get_block_metadata_notifier(),
                service.get_slot_status_notifier(),
            )
        } else {
            (None, None, None, None, None)
        };

        info!(
            "Geyser plugin: accounts_update_notifier: {}, transaction_notifier: {}, \
             entry_notifier: {}",
            accounts_update_notifier.is_some(),
            transaction_notifier.is_some(),
            entry_notifier.is_some()
        );

        let system_monitor_service = Some(SystemMonitorService::new(
            exit.clone(),
            SystemMonitorStatsReportConfig {
                report_os_memory_stats: !config.no_os_memory_stats_reporting,
                report_os_network_stats: !config.no_os_network_stats_reporting,
                report_os_cpu_stats: !config.no_os_cpu_stats_reporting,
                report_os_disk_stats: !config.no_os_disk_stats_reporting,
            },
        ));

        let dependency_tracker = Arc::new(DependencyTracker::default());

        let (
            bank_forks,
            blockstore,
            original_blockstore_root,
            ledger_signal_receiver,
            leader_schedule_cache,
            starting_snapshot_hashes,
            TransactionHistoryServices {
                transaction_status_sender,
                transaction_status_service,
                max_complete_transaction_status_slot,
            },
            blockstore_process_options,
            blockstore_root_scan,
            pruned_banks_receiver,
            entry_notifier_service,
        ) = load_blockstore(
            config,
            ledger_path,
            &genesis_config,
            exit.clone(),
            &start_progress,
            accounts_update_notifier,
            transaction_notifier,
            entry_notifier,
            config
                .rpc_addrs
                .is_some()
                .then(|| dependency_tracker.clone()),
        )
        .map_err(ValidatorError::Other)?;

        let migration_status = bank_forks.read().unwrap().migration_status();

        if !config.no_poh_speed_test {
            check_poh_speed(&bank_forks.read().unwrap().root_bank(), None)?;
        }

        let (root_slot, hard_forks) = {
            let root_bank = bank_forks.read().unwrap().root_bank();
            (root_bank.slot(), root_bank.hard_forks())
        };
        let shred_version = compute_shred_version(&genesis_config.hash(), Some(&hard_forks));
        info!("shred version: {shred_version}, hard forks: {hard_forks:?}");

        if let Some(expected_shred_version) = config.expected_shred_version {
            if expected_shred_version != shred_version {
                return Err(ValidatorError::ShredVersionMismatch {
                    actual: shred_version,
                    expected: expected_shred_version,
                }
                .into());
            }
        }

        if let Some(start_slot) = should_cleanup_blockstore_incorrect_shred_versions(
            config,
            &blockstore,
            root_slot,
            &hard_forks,
        )? {
            *start_progress.write().unwrap() = ValidatorStartProgress::CleaningBlockStore;
            cleanup_blockstore_incorrect_shred_versions(
                &blockstore,
                config,
                start_slot,
                shred_version,
            )?;
        } else {
            info!("Skipping the blockstore check for shreds with incorrect version");
        }

        node.info.set_shred_version(shred_version);
        node.info.set_wallclock(timestamp());
        Self::print_node_info(&node);

        let mut cluster_info = ClusterInfo::new(
            node.info.clone(),
            identity_keypair.clone(),
            socket_addr_space,
        );
        cluster_info.set_contact_debug_interval(config.contact_debug_interval);
        cluster_info.set_entrypoints(cluster_entrypoints);
        cluster_info.restore_contact_info(ledger_path, config.contact_save_interval);
        cluster_info.set_bind_ip_addrs(node.bind_ip_addrs.clone());
        let cluster_info = Arc::new(cluster_info);
        let node_multihoming = Arc::new(NodeMultihoming::from(&node));
        migration_status.set_pubkey(cluster_info.id());

        assert!(is_snapshot_config_valid(&config.snapshot_config));

        let (snapshot_request_sender, snapshot_request_receiver) = unbounded();
        let snapshot_controller = Arc::new(SnapshotController::new(
            snapshot_request_sender.clone(),
            config.snapshot_config.clone(),
            bank_forks.read().unwrap().root(),
        ));

        let pending_snapshot_packages = Arc::new(Mutex::new(PendingSnapshotPackages::default()));
        let snapshot_packager_service = if snapshot_controller
            .snapshot_config()
            .should_generate_snapshots()
        {
            let exit_backpressure = config
                .validator_exit_backpressure
                .get(SnapshotPackagerService::NAME)
                .cloned();
            let enable_gossip_push = true;
            let snapshot_packager_service = SnapshotPackagerService::new(
                pending_snapshot_packages.clone(),
                starting_snapshot_hashes,
                exit.clone(),
                exit_backpressure,
                cluster_info.clone(),
                snapshot_controller.clone(),
                enable_gossip_push,
            );
            Some(snapshot_packager_service)
        } else {
            None
        };

        let snapshot_request_handler = SnapshotRequestHandler {
            snapshot_controller: snapshot_controller.clone(),
            snapshot_request_receiver,
            pending_snapshot_packages,
        };
        let pruned_banks_request_handler = PrunedBanksRequestHandler {
            pruned_banks_receiver,
        };
        let accounts_background_service = AccountsBackgroundService::new(
            bank_forks.clone(),
            exit.clone(),
            AbsRequestHandlers {
                snapshot_request_handler,
                pruned_banks_request_handler,
            },
        );
        info!(
            "Using: block-verification-method: {}, block-production-method: {}, \
             transaction-structure: {}",
            config.block_verification_method,
            config.block_production_method,
            config.transaction_struct
        );

        let (replay_vote_sender, replay_vote_receiver) = unbounded();

        // block min prioritization fee cache should be readable by RPC, and writable by validator
        // (by both replay stage and banking stage)
        let prioritization_fee_cache = Arc::new(PrioritizationFeeCache::default());

        let leader_schedule_cache = Arc::new(leader_schedule_cache);
        let (poh_recorder, entry_receiver) = {
            let bank = &bank_forks.read().unwrap().working_bank();
            PohRecorder::new_with_clear_signal(
                bank.tick_height(),
                bank.last_blockhash(),
                bank.clone(),
                None,
                bank.ticks_per_slot(),
                config.delay_leader_block_for_pending_fork,
                blockstore.clone(),
                blockstore.get_new_shred_signal(0),
                &leader_schedule_cache,
                &genesis_config.poh_config,
                exit.clone(),
            )
        };
        let (record_sender, record_receiver) = record_channels(transaction_status_sender.is_some());
        let transaction_recorder = TransactionRecorder::new(record_sender);
        let poh_recorder = Arc::new(RwLock::new(poh_recorder));
        let (poh_controller, poh_service_message_receiver) = PohController::new();

        let (banking_tracer, tracer_thread) =
            BankingTracer::new((config.banking_trace_dir_byte_limit > 0).then_some((
                &blockstore.banking_trace_path(),
                exit.clone(),
                config.banking_trace_dir_byte_limit,
            )))?;
        if banking_tracer.is_enabled() {
            info!(
                "Enabled banking trace (dir_byte_limit: {})",
                config.banking_trace_dir_byte_limit
            );
        } else {
            info!("Disabled banking trace");
        }
        let banking_tracer_channels = banking_tracer.create_channels(false);

        match &config.block_verification_method {
            BlockVerificationMethod::BlockstoreProcessor => {
                info!("no scheduler pool is installed for block verification...");
                if let Some(count) = config.unified_scheduler_handler_threads {
                    warn!(
                        "--unified-scheduler-handler-threads={count} is ignored because unified \
                         scheduler isn't enabled"
                    );
                }
            }
            BlockVerificationMethod::UnifiedScheduler => {
                let scheduler_pool = DefaultSchedulerPool::new_dyn(
                    config.unified_scheduler_handler_threads,
                    config.runtime_config.log_messages_bytes_limit,
                    transaction_status_sender.clone(),
                    Some(replay_vote_sender.clone()),
                    prioritization_fee_cache.clone(),
                );
                bank_forks
                    .write()
                    .unwrap()
                    .install_scheduler_pool(scheduler_pool);
            }
        }

        let entry_notification_sender = entry_notifier_service
            .as_ref()
            .map(|service| service.sender());

        let is_alpenglow = genesis_config
            .accounts
            .contains_key(&agave_feature_set::alpenglow::id());

        let mut process_blockstore = ProcessBlockStore::new(
            &id,
            vote_account,
            &start_progress,
            &blockstore,
            original_blockstore_root,
            &bank_forks,
            &leader_schedule_cache,
            &blockstore_process_options,
            transaction_status_sender.as_ref(),
            entry_notification_sender,
            blockstore_root_scan,
            &snapshot_controller,
            config,
            is_alpenglow,
        );

        maybe_warp_slot(
            config,
            &mut process_blockstore,
            ledger_path,
            &bank_forks,
            &leader_schedule_cache,
            &snapshot_controller,
        )
        .map_err(ValidatorError::Other)?;

        if config.process_ledger_before_services {
            process_blockstore
                .process()
                .map_err(ValidatorError::Other)?;
        }
        *start_progress.write().unwrap() = ValidatorStartProgress::StartingServices;

        let sample_performance_service =
            if config.rpc_addrs.is_some() && config.rpc_config.enable_rpc_transaction_history {
                Some(SamplePerformanceService::new(
                    &bank_forks,
                    blockstore.clone(),
                    exit.clone(),
                ))
            } else {
                None
            };

        let mut block_commitment_cache = BlockCommitmentCache::default();
        let bank_forks_guard = bank_forks.read().unwrap();
        block_commitment_cache.initialize_slots(
            bank_forks_guard.working_bank().slot(),
            bank_forks_guard.root(),
        );
        drop(bank_forks_guard);
        let block_commitment_cache = Arc::new(RwLock::new(block_commitment_cache));

        let optimistically_confirmed_bank =
            OptimisticallyConfirmedBank::locked_from_bank_forks_root(&bank_forks);

        let max_slots = Arc::new(MaxSlots::default());
        let alpenglow_last_voted = Arc::new(AlpenglowLastVoted::default());

        let staked_nodes = Arc::new(RwLock::new(StakedNodes::default()));

        let mut tpu_transactions_forwards_client_sockets =
            Some(node.sockets.tpu_transaction_forwarding_clients);
        let connection_cache = match (config.use_tpu_client_next, use_quic) {
            (false, true) => Some(Arc::new(ConnectionCache::new_with_client_options(
                "connection_cache_tpu_quic",
                tpu_connection_pool_size,
                Some({
                    // this conversion is not beautiful but rust does not allow popping single
                    // elements from a boxed slice
                    let socketbox: Box<[_; 1]> = tpu_transactions_forwards_client_sockets
                        .take()
                        .unwrap()
                        .try_into()
                        .expect("Multihoming support for connection cache is not available");
                    let [sock] = *socketbox;
                    sock
                }),
                Some((
                    &identity_keypair,
                    node.info
                        .tpu(Protocol::UDP)
                        .ok_or_else(|| {
                            ValidatorError::Other(String::from("Invalid UDP address for TPU"))
                        })?
                        .ip(),
                )),
                Some((&staked_nodes, &identity_keypair.pubkey())),
            ))),
            (false, false) => Some(Arc::new(ConnectionCache::with_udp(
                "connection_cache_tpu_udp",
                tpu_connection_pool_size,
            ))),
            (true, _) => None,
        };

        let vote_connection_cache = if vote_use_quic {
            let vote_connection_cache = ConnectionCache::new_with_client_options(
                "connection_cache_vote_quic",
                tpu_connection_pool_size,
                Some(node.sockets.quic_vote_client),
                Some((
                    &identity_keypair,
                    node.info
                        .tpu_vote(Protocol::QUIC)
                        .ok_or_else(|| {
                            ValidatorError::Other(String::from("Invalid QUIC address for TPU Vote"))
                        })?
                        .ip(),
                )),
                Some((&staked_nodes, &identity_keypair.pubkey())),
            );
            Arc::new(vote_connection_cache)
        } else {
            Arc::new(ConnectionCache::with_udp(
                "connection_cache_vote_udp",
                tpu_connection_pool_size,
            ))
        };

        let alpenglow_connection_cache = Arc::new(ConnectionCache::new_with_client_options(
            "connection_cache_alpenglow_quic",
            tpu_connection_pool_size,
            Some(node.sockets.quic_alpenglow_client),
            Some((
                &identity_keypair,
                node.info
                    .alpenglow()
                    .ok_or_else(|| {
                        ValidatorError::Other(String::from("Invalid QUIC address for Alpenglow"))
                    })?
                    .ip(),
            )),
            Some((&staked_nodes, &identity_keypair.pubkey())),
        ));
        // test-validator crate may start the validator in a tokio runtime
        // context which forces us to use the same runtime because a nested
        // runtime will cause panic at drop. Outside test-validator crate, we
        // always need a tokio runtime (and the respective handle) to initialize
        // the turbine QUIC endpoint.
        let current_runtime_handle = tokio::runtime::Handle::try_current();
        let tpu_client_next_runtime =
            (current_runtime_handle.is_err() && config.use_tpu_client_next).then(|| {
                tokio::runtime::Builder::new_multi_thread()
                    .enable_all()
                    .worker_threads(2)
                    .thread_name("solTpuClientRt")
                    .build()
                    .unwrap()
            });

        let rpc_override_health_check =
            Arc::new(AtomicBool::new(config.rpc_config.disable_health_check));
        let (
            json_rpc_service,
            rpc_subscriptions,
            pubsub_service,
            completed_data_sets_sender,
            completed_data_sets_service,
            rpc_completed_slots_service,
            optimistically_confirmed_bank_tracker,
            bank_notification_sender,
        ) = if let Some((rpc_addr, rpc_pubsub_addr)) = config.rpc_addrs {
            assert_eq!(
                node.info.rpc().map(|addr| socket_addr_space.check(&addr)),
                node.info
                    .rpc_pubsub()
                    .map(|addr| socket_addr_space.check(&addr))
            );
            let (bank_notification_sender, bank_notification_receiver) = unbounded();
            let confirmed_bank_subscribers = if !bank_notification_senders.is_empty() {
                Some(Arc::new(RwLock::new(bank_notification_senders)))
            } else {
                None
            };

            let client_option = if config.use_tpu_client_next {
                let runtime_handle = tpu_client_next_runtime
                    .as_ref()
                    .map(TokioRuntime::handle)
                    .unwrap_or_else(|| current_runtime_handle.as_ref().unwrap());
                ClientOption::TpuClientNext(
                    Arc::as_ref(&identity_keypair),
                    node.sockets.rpc_sts_client,
                    runtime_handle.clone(),
                    cancel_tpu_client_next.clone(),
                )
            } else {
                let Some(connection_cache) = &connection_cache else {
                    panic!("ConnectionCache should exist by construction.");
                };
                ClientOption::ConnectionCache(connection_cache.clone())
            };
            let rpc_svc_config = JsonRpcServiceConfig {
                rpc_addr,
                rpc_config: config.rpc_config.clone(),
                snapshot_config: Some(snapshot_controller.snapshot_config().clone()),
                bank_forks: bank_forks.clone(),
                block_commitment_cache: block_commitment_cache.clone(),
                blockstore: blockstore.clone(),
                cluster_info: cluster_info.clone(),
                poh_recorder: Some(poh_recorder.clone()),
                genesis_hash: genesis_config.hash(),
                ledger_path: ledger_path.to_path_buf(),
                validator_exit: config.validator_exit.clone(),
                exit: exit.clone(),
                override_health_check: rpc_override_health_check.clone(),
                optimistically_confirmed_bank: optimistically_confirmed_bank.clone(),
                send_transaction_service_config: config.send_transaction_service_config.clone(),
                max_slots: max_slots.clone(),
                leader_schedule_cache: leader_schedule_cache.clone(),
                max_complete_transaction_status_slot: max_complete_transaction_status_slot.clone(),
                prioritization_fee_cache: prioritization_fee_cache.clone(),
                client_option,
                alpenglow_last_voted: Some(alpenglow_last_voted.clone()),
            };
            let json_rpc_service =
                JsonRpcService::new_with_config(rpc_svc_config).map_err(ValidatorError::Other)?;
            let rpc_subscriptions = Arc::new(RpcSubscriptions::new_with_config(
                exit.clone(),
                max_complete_transaction_status_slot,
                blockstore.clone(),
                bank_forks.clone(),
                block_commitment_cache.clone(),
                optimistically_confirmed_bank.clone(),
                &config.pubsub_config,
                None,
            ));
            let pubsub_service = if !config.rpc_config.full_api {
                None
            } else {
                let (trigger, pubsub_service) = PubSubService::new(
                    config.pubsub_config.clone(),
                    &rpc_subscriptions,
                    rpc_pubsub_addr,
                );
                config
                    .validator_exit
                    .write()
                    .unwrap()
                    .register_exit(Box::new(move || trigger.cancel()));

                Some(pubsub_service)
            };

            let (completed_data_sets_sender, completed_data_sets_service) =
                if !config.rpc_config.full_api {
                    (None, None)
                } else {
                    let (completed_data_sets_sender, completed_data_sets_receiver) =
                        bounded(MAX_COMPLETED_DATA_SETS_IN_CHANNEL);
                    let completed_data_sets_service = CompletedDataSetsService::new(
                        completed_data_sets_receiver,
                        blockstore.clone(),
                        rpc_subscriptions.clone(),
                        exit.clone(),
                        max_slots.clone(),
                    );
                    (
                        Some(completed_data_sets_sender),
                        Some(completed_data_sets_service),
                    )
                };

            let rpc_completed_slots_service =
                if config.rpc_config.full_api || geyser_plugin_service.is_some() {
                    let (completed_slots_sender, completed_slots_receiver) =
                        bounded(MAX_COMPLETED_SLOTS_IN_CHANNEL);
                    blockstore.add_completed_slots_signal(completed_slots_sender);

                    Some(RpcCompletedSlotsService::spawn(
                        completed_slots_receiver,
                        rpc_subscriptions.clone(),
                        slot_status_notifier.clone(),
                        exit.clone(),
                    ))
                } else {
                    None
                };

            let dependency_tracker = transaction_status_sender
                .is_some()
                .then_some(dependency_tracker);
            let optimistically_confirmed_bank_tracker =
                Some(OptimisticallyConfirmedBankTracker::new(
                    bank_notification_receiver,
                    exit.clone(),
                    bank_forks.clone(),
                    optimistically_confirmed_bank,
                    rpc_subscriptions.clone(),
                    confirmed_bank_subscribers,
                    prioritization_fee_cache.clone(),
                    dependency_tracker.clone(),
                ));
            let bank_notification_sender_config = Some(BankNotificationSenderConfig {
                sender: bank_notification_sender,
                should_send_parents: geyser_plugin_service.is_some(),
                dependency_tracker,
            });
            (
                Some(json_rpc_service),
                Some(rpc_subscriptions),
                pubsub_service,
                completed_data_sets_sender,
                completed_data_sets_service,
                rpc_completed_slots_service,
                optimistically_confirmed_bank_tracker,
                bank_notification_sender_config,
            )
        } else {
            (None, None, None, None, None, None, None, None)
        };

        if config.halt_at_slot.is_some() {
            // Simulate a confirmed root to avoid RPC errors with CommitmentConfig::finalized() and
            // to ensure RPC endpoints like getConfirmedBlock, which require a confirmed root, work
            block_commitment_cache
                .write()
                .unwrap()
                .set_highest_super_majority_root(bank_forks.read().unwrap().root());

            // Park with the RPC service running, ready for inspection!
            warn!("Validator halted");
            *start_progress.write().unwrap() = ValidatorStartProgress::Halted;
            std::thread::park();
        }
        let ip_echo_server = match node.sockets.ip_echo {
            None => None,
            Some(tcp_listener) => Some(solana_net_utils::ip_echo_server(
                tcp_listener,
                config.ip_echo_server_threads,
                Some(node.info.shred_version()),
            )),
        };

        let (stats_reporter_sender, stats_reporter_receiver) = unbounded();

        let stats_reporter_service =
            StatsReporterService::new(stats_reporter_receiver, exit.clone());

        let gossip_service = GossipService::new(
            &cluster_info,
            Some(bank_forks.clone()),
            node.sockets.gossip.clone(),
            config.gossip_validators.clone(),
            should_check_duplicate_instance,
            Some(stats_reporter_sender.clone()),
            exit.clone(),
        );
        let serve_repair = config.repair_handler_type.create_serve_repair(
            blockstore.clone(),
            cluster_info.clone(),
            bank_forks.read().unwrap().sharable_banks(),
            config.repair_whitelist.clone(),
            migration_status.clone(),
        );
        let (repair_request_quic_sender, repair_request_quic_receiver) = unbounded();
        let (repair_response_quic_sender, repair_response_quic_receiver) = unbounded();
        let (ancestor_hashes_response_quic_sender, ancestor_hashes_response_quic_receiver) =
            unbounded();

        let waited_for_supermajority = wait_for_supermajority(
            config,
            Some(&mut process_blockstore),
            &bank_forks,
            &cluster_info,
            rpc_override_health_check,
            &start_progress,
        )?;

        let blockstore_metric_report_service =
            BlockstoreMetricReportService::new(blockstore.clone(), exit.clone());

        let wait_for_vote_to_start_leader =
            !waited_for_supermajority && !config.no_wait_for_vote_to_start_leader;

        let replay_highest_frozen = Arc::new(ReplayHighestFrozen::default());

        // Pass RecordReceiver from PohService to BlockCreationLoop when shutting down. Gives us a strong guarentee
        // that both block producers are not running at the same time
        let (record_receiver_sender, record_receiver_receiver) = bounded(1);

        let (leader_window_info_sender, leader_window_info_receiver) = bounded(7);
        let highest_parent_ready = Arc::new(RwLock::default());

        let poh_service = PohService::new(
            poh_recorder.clone(),
            &genesis_config.poh_config,
            exit.clone(),
            bank_forks.read().unwrap().root_bank().ticks_per_slot(),
            config.poh_pinned_cpu_core,
            config.poh_hashes_per_batch,
            record_receiver,
            poh_service_message_receiver,
            migration_status.clone(),
            record_receiver_sender,
        );

<<<<<<< HEAD
        let consensus_rewards = Arc::new(PLRwLock::new(ConsensusRewards::new(
            cluster_info.clone(),
            leader_schedule_cache.clone(),
        )));
=======
        let (optimistic_parent_sender, optimistic_parent_receiver) = unbounded();
>>>>>>> 5e1f4481

        let block_creation_loop_config = BlockCreationLoopConfig {
            exit: exit.clone(),
            bank_forks: bank_forks.clone(),
            blockstore: blockstore.clone(),
            cluster_info: cluster_info.clone(),
            poh_recorder: poh_recorder.clone(),
            leader_schedule_cache: leader_schedule_cache.clone(),
            rpc_subscriptions: rpc_subscriptions.clone(),
            banking_tracer: banking_tracer.clone(),
            slot_status_notifier: slot_status_notifier.clone(),
            record_receiver_receiver,
            leader_window_info_receiver: leader_window_info_receiver.clone(),
            replay_highest_frozen: replay_highest_frozen.clone(),
<<<<<<< HEAD
            consensus_rewards: consensus_rewards.clone(),
=======
            highest_parent_ready: highest_parent_ready.clone(),
            optimistic_parent_receiver: optimistic_parent_receiver.clone(),
>>>>>>> 5e1f4481
        };
        let block_creation_loop = BlockCreationLoop::new(block_creation_loop_config);

        assert_eq!(
            blockstore.get_new_shred_signals_len(),
            1,
            "New shred signal for the TVU should be the same as the clear bank signal."
        );

        let vote_tracker = Arc::<VoteTracker>::default();

        let (retransmit_slots_sender, retransmit_slots_receiver) = unbounded();
        let (verified_vote_sender, verified_vote_receiver) = unbounded();
        let (gossip_verified_vote_hash_sender, gossip_verified_vote_hash_receiver) = unbounded();
        let (duplicate_confirmed_slot_sender, duplicate_confirmed_slots_receiver) = unbounded();
        let entry_notification_sender = entry_notifier_service
            .as_ref()
            .map(|service| service.sender_cloned());

        let turbine_quic_endpoint_runtime = (current_runtime_handle.is_err()
            && genesis_config.cluster_type != ClusterType::MainnetBeta)
            .then(|| {
                tokio::runtime::Builder::new_multi_thread()
                    .enable_all()
                    .thread_name("solTurbineQuic")
                    .build()
                    .unwrap()
            });
        let (turbine_quic_endpoint_sender, turbine_quic_endpoint_receiver) = unbounded();
        let (
            turbine_quic_endpoint,
            turbine_quic_endpoint_sender,
            turbine_quic_endpoint_join_handle,
        ) = if genesis_config.cluster_type == ClusterType::MainnetBeta {
            let (sender, _receiver) = tokio::sync::mpsc::channel(1);
            (None, sender, None)
        } else {
            solana_turbine::quic_endpoint::new_quic_endpoint(
                turbine_quic_endpoint_runtime
                    .as_ref()
                    .map(TokioRuntime::handle)
                    .unwrap_or_else(|| current_runtime_handle.as_ref().unwrap()),
                &identity_keypair,
                node.sockets.tvu_quic,
                turbine_quic_endpoint_sender,
                bank_forks.clone(),
            )
            .map(|(endpoint, sender, join_handle)| (Some(endpoint), sender, Some(join_handle)))
            .unwrap()
        };

        // Repair quic endpoint.
        let repair_quic_endpoints_runtime = (current_runtime_handle.is_err()
            && genesis_config.cluster_type != ClusterType::MainnetBeta)
            .then(|| {
                tokio::runtime::Builder::new_multi_thread()
                    .enable_all()
                    .thread_name("solRepairQuic")
                    .build()
                    .unwrap()
            });
        let (repair_quic_endpoints, repair_quic_async_senders, repair_quic_endpoints_join_handle) =
            if genesis_config.cluster_type == ClusterType::MainnetBeta {
                (None, RepairQuicAsyncSenders::new_dummy(), None)
            } else {
                let repair_quic_sockets = RepairQuicSockets {
                    repair_server_quic_socket: node.sockets.serve_repair_quic,
                    repair_client_quic_socket: node.sockets.repair_quic,
                    ancestor_hashes_quic_socket: node.sockets.ancestor_hashes_requests_quic,
                };
                let repair_quic_senders = RepairQuicSenders {
                    repair_request_quic_sender: repair_request_quic_sender.clone(),
                    repair_response_quic_sender,
                    ancestor_hashes_response_quic_sender,
                };
                repair::quic_endpoint::new_quic_endpoints(
                    repair_quic_endpoints_runtime
                        .as_ref()
                        .map(TokioRuntime::handle)
                        .unwrap_or_else(|| current_runtime_handle.as_ref().unwrap()),
                    &identity_keypair,
                    repair_quic_sockets,
                    repair_quic_senders,
                    bank_forks.clone(),
                )
                .map(|(endpoints, senders, join_handle)| {
                    (Some(endpoints), senders, Some(join_handle))
                })
                .unwrap()
            };
        let serve_repair_service = ServeRepairService::new(
            serve_repair,
            // Incoming UDP repair requests are adapted into RemoteRequest
            // and also sent through the same channel.
            repair_request_quic_sender,
            repair_request_quic_receiver,
            repair_quic_async_senders.repair_response_quic_sender,
            node.sockets.serve_repair,
            socket_addr_space,
            stats_reporter_sender,
            exit.clone(),
        );

        let in_wen_restart = config.wen_restart_proto_path.is_some() && !waited_for_supermajority;
        let wen_restart_repair_slots = if in_wen_restart {
            Some(Arc::new(RwLock::new(Vec::new())))
        } else {
            None
        };
        let (tower, vote_history) = if genesis_config
            .accounts
            .contains_key(&agave_feature_set::alpenglow::id())
        {
            let vote_history = match process_blockstore.process_to_create_vote_history() {
                Ok(vote_history) => {
                    info!("Vote history: {vote_history:?}");
                    vote_history
                }
                Err(e) => {
                    // TODO(ashwin): we need to be viligant about this and add a CLI option to panic here.
                    warn!(
                        "Unable to retrieve vote history: {e:?} creating default vote history...."
                    );
                    VoteHistory::new(identity_keypair.pubkey(), 0)
                }
            };
            (Tower::default(), vote_history)
        } else {
            let tower = match process_blockstore.process_to_create_tower() {
                Ok(tower) => {
                    info!("Tower state: {tower:?}");
                    tower
                }
                Err(e) => {
                    warn!("Unable to retrieve tower: {e:?} creating default tower....");
                    Tower::default()
                }
            };
            (tower, VoteHistory::new(identity_keypair.pubkey(), 0))
        };

        let last_vote = tower.last_vote();

        let outstanding_repair_requests =
            Arc::<RwLock<repair::repair_service::OutstandingShredRepairs>>::default();
        let root_bank = bank_forks.read().unwrap().root_bank();
        let cluster_slots = Arc::new({
            crate::cluster_slots_service::cluster_slots::ClusterSlots::new(
                &root_bank,
                &cluster_info,
            )
        });
        // This channel backing up indicates a serious problem in the voting loop
        // Capping at 1000 for now, TODO: add metrics for channel len
        let (votor_event_sender, votor_event_receiver) = bounded(1000);

        // If RPC is supported and ConnectionCache is used, pass ConnectionCache for being warmup inside Tvu.
        let connection_cache_for_warmup =
            if json_rpc_service.is_some() && connection_cache.is_some() {
                connection_cache.as_ref()
            } else {
                None
            };
        let (xdp_retransmitter, xdp_sender) =
            if let Some(xdp_config) = config.retransmit_xdp.clone() {
                let src_port = node.sockets.retransmit_sockets[0]
                    .local_addr()
                    .expect("failed to get local address")
                    .port();
                let (rtx, sender) = XdpRetransmitter::new(xdp_config, src_port)
                    .expect("failed to create xdp retransmitter");
                (Some(rtx), Some(sender))
            } else {
                (None, None)
            };
        let key_notifiers = Arc::new(RwLock::new(KeyUpdaters::default()));
        let tvu = Tvu::new(
            vote_account,
            authorized_voter_keypairs,
            identity_keypair.clone(),
            &bank_forks,
            &cluster_info,
            TvuSockets {
                repair: node.sockets.repair.try_clone().unwrap(),
                retransmit: node.sockets.retransmit_sockets,
                fetch: node.sockets.tvu,
                ancestor_hashes_requests: node.sockets.ancestor_hashes_requests,
                alpenglow_quic: node.sockets.alpenglow,
            },
            blockstore.clone(),
            ledger_signal_receiver,
            rpc_subscriptions.clone(),
            &poh_recorder,
            poh_controller,
            tower,
            config.tower_storage.clone(),
            vote_history,
            config.vote_history_storage.clone(),
            &leader_schedule_cache,
            exit.clone(),
            block_commitment_cache,
            config.turbine_disabled.clone(),
            transaction_status_sender.clone(),
            entry_notification_sender.clone(),
            vote_tracker.clone(),
            retransmit_slots_sender,
            gossip_verified_vote_hash_receiver,
            verified_vote_sender.clone(),
            verified_vote_receiver,
            replay_vote_sender.clone(),
            completed_data_sets_sender,
            bank_notification_sender.clone(),
            duplicate_confirmed_slots_receiver,
            TvuConfig {
                max_ledger_shreds: config.max_ledger_shreds,
                shred_version: node.info.shred_version(),
                repair_validators: config.repair_validators.clone(),
                repair_whitelist: config.repair_whitelist.clone(),
                wait_for_vote_to_start_leader,
                replay_forks_threads: config.replay_forks_threads,
                replay_transactions_threads: config.replay_transactions_threads,
                shred_sigverify_threads: config.tvu_shred_sigverify_threads,
                xdp_sender: xdp_sender.clone(),
            },
            &max_slots,
            block_metadata_notifier,
            config.wait_to_vote_slot,
            Some(snapshot_controller.clone()),
            config.runtime_config.log_messages_bytes_limit,
            connection_cache_for_warmup,
            &prioritization_fee_cache,
            banking_tracer.clone(),
            turbine_quic_endpoint_sender.clone(),
            turbine_quic_endpoint_receiver,
            repair_response_quic_receiver,
            repair_quic_async_senders.repair_request_quic_sender,
            repair_quic_async_senders.ancestor_hashes_request_quic_sender,
            ancestor_hashes_response_quic_receiver,
            outstanding_repair_requests.clone(),
            cluster_slots.clone(),
            wen_restart_repair_slots.clone(),
            slot_status_notifier.clone(),
            vote_connection_cache,
            alpenglow_connection_cache,
            replay_highest_frozen.clone(),
            leader_window_info_sender.clone(),
            highest_parent_ready.clone(),
            config.voting_service_test_override.clone(),
            votor_event_sender.clone(),
            votor_event_receiver,
            optimistic_parent_sender,
            alpenglow_quic_server_config,
            staked_nodes.clone(),
            key_notifiers.clone(),
            alpenglow_last_voted.clone(),
            migration_status.clone(),
            consensus_rewards,
        )
        .map_err(ValidatorError::Other)?;

        if in_wen_restart {
            info!("Waiting for wen_restart to finish");
            wait_for_wen_restart(WenRestartConfig {
                wen_restart_path: config.wen_restart_proto_path.clone().unwrap(),
                wen_restart_coordinator: config.wen_restart_coordinator.unwrap(),
                last_vote,
                blockstore: blockstore.clone(),
                cluster_info: cluster_info.clone(),
                bank_forks: bank_forks.clone(),
                wen_restart_repair_slots: wen_restart_repair_slots.clone(),
                wait_for_supermajority_threshold_percent:
                    WAIT_FOR_WEN_RESTART_SUPERMAJORITY_THRESHOLD_PERCENT,
                snapshot_controller: Some(snapshot_controller.clone()),
                abs_status: accounts_background_service.status().clone(),
                genesis_config_hash: genesis_config.hash(),
                exit: exit.clone(),
            })?;
            return Err(ValidatorError::WenRestartFinished.into());
        }

        let forwarding_tpu_client = if let Some(connection_cache) = &connection_cache {
            ForwardingClientOption::ConnectionCache(connection_cache.clone())
        } else {
            let runtime_handle = tpu_client_next_runtime
                .as_ref()
                .map(TokioRuntime::handle)
                .unwrap_or_else(|| current_runtime_handle.as_ref().unwrap());
            ForwardingClientOption::TpuClientNext((
                Arc::as_ref(&identity_keypair),
                tpu_transactions_forwards_client_sockets.take().unwrap(),
                runtime_handle.clone(),
                cancel_tpu_client_next,
                node_multihoming.clone(),
            ))
        };
        let tpu = Tpu::new_with_client(
            &cluster_info,
            &poh_recorder,
            transaction_recorder,
            entry_receiver,
            retransmit_slots_receiver,
            TpuSockets {
                transactions: node.sockets.tpu,
                transaction_forwards: node.sockets.tpu_forwards,
                vote: node.sockets.tpu_vote,
                broadcast: node.sockets.broadcast,
                transactions_quic: node.sockets.tpu_quic,
                transactions_forwards_quic: node.sockets.tpu_forwards_quic,
                vote_quic: node.sockets.tpu_vote_quic,
                vote_forwarding_client: node.sockets.tpu_vote_forwarding_client,
                vortexor_receivers: node.sockets.vortexor_receivers,
            },
            rpc_subscriptions.clone(),
            transaction_status_sender,
            entry_notification_sender,
            blockstore.clone(),
            &config.broadcast_stage_type,
            xdp_sender,
            exit,
            node.info.shred_version(),
            vote_tracker,
            bank_forks.clone(),
            verified_vote_sender,
            gossip_verified_vote_hash_sender,
            replay_vote_receiver,
            replay_vote_sender,
            bank_notification_sender,
            config.tpu_coalesce,
            duplicate_confirmed_slot_sender,
            forwarding_tpu_client,
            turbine_quic_endpoint_sender,
            votor_event_sender.clone(),
            &identity_keypair,
            config.runtime_config.log_messages_bytes_limit,
            &staked_nodes,
            config.staked_nodes_overrides.clone(),
            banking_tracer_channels,
            tracer_thread,
            tpu_enable_udp,
            tpu_quic_server_config,
            tpu_fwd_quic_server_config,
            vote_quic_server_config,
            &prioritization_fee_cache,
            config.block_production_method.clone(),
            config.block_production_num_workers,
            config.transaction_struct.clone(),
            config.enable_block_production_forwarding,
            config.generator_config.clone(),
            key_notifiers.clone(),
            migration_status,
        );

        datapoint_info!(
            "validator-new",
            ("id", id.to_string(), String),
            ("version", solana_version::version!(), String),
            ("cluster_type", genesis_config.cluster_type as u32, i64),
            ("elapsed_ms", start_time.elapsed().as_millis() as i64, i64),
            ("waited_for_supermajority", waited_for_supermajority, bool),
            ("shred_version", shred_version as i64, i64),
        );

        *start_progress.write().unwrap() = ValidatorStartProgress::Running;
        if config.use_tpu_client_next {
            if let Some(json_rpc_service) = &json_rpc_service {
                key_notifiers.write().unwrap().add(
                    KeyUpdaterType::RpcService,
                    json_rpc_service.get_client_key_updater(),
                );
            }
            // note, that we don't need to add ConnectionClient to key_notifiers
            // because it is added inside Tpu.
        }

        *admin_rpc_service_post_init.write().unwrap() = Some(AdminRpcRequestMetadataPostInit {
            bank_forks: bank_forks.clone(),
            cluster_info: cluster_info.clone(),
            vote_account: *vote_account,
            repair_whitelist: config.repair_whitelist.clone(),
            notifies: key_notifiers,
            repair_socket: Arc::new(node.sockets.repair),
            outstanding_repair_requests,
            cluster_slots,
            votor_event_sender,
            node: Some(node_multihoming),
            banking_stage: tpu.banking_stage(),
        });

        Ok(Self {
            stats_reporter_service,
            gossip_service,
            serve_repair_service,
            json_rpc_service,
            pubsub_service,
            rpc_completed_slots_service,
            optimistically_confirmed_bank_tracker,
            transaction_status_service,
            entry_notifier_service,
            system_monitor_service,
            sample_performance_service,
            snapshot_packager_service,
            completed_data_sets_service,
            tpu,
            tvu,
            poh_service,
            block_creation_loop,
            poh_recorder,
            ip_echo_server,
            validator_exit: config.validator_exit.clone(),
            cluster_info,
            bank_forks,
            blockstore,
            geyser_plugin_service,
            blockstore_metric_report_service,
            accounts_background_service,
            turbine_quic_endpoint,
            turbine_quic_endpoint_runtime,
            turbine_quic_endpoint_join_handle,
            repair_quic_endpoints,
            repair_quic_endpoints_runtime,
            repair_quic_endpoints_join_handle,
            xdp_retransmitter,
            _tpu_client_next_runtime: tpu_client_next_runtime,
        })
    }

    // Used for notifying many nodes in parallel to exit
    pub fn exit(&mut self) {
        self.validator_exit.write().unwrap().exit();

        // drop all signals in blockstore
        self.blockstore.drop_signal();
    }

    pub fn close(mut self) {
        self.exit();
        self.join();
    }

    fn print_node_info(node: &Node) {
        info!("{:?}", node.info);
        info!(
            "local gossip address: {}",
            node.sockets.gossip[0].local_addr().unwrap()
        );
        info!(
            "local broadcast address: {}",
            node.sockets
                .broadcast
                .first()
                .unwrap()
                .local_addr()
                .unwrap()
        );
        info!(
            "local repair address: {}",
            node.sockets.repair.local_addr().unwrap()
        );
        info!(
            "local retransmit address: {}",
            node.sockets.retransmit_sockets[0].local_addr().unwrap()
        );
        info!(
            "local alpenglow address: {}",
            node.sockets.alpenglow.local_addr().unwrap()
        );
    }

    pub fn join(self) {
        drop(self.bank_forks);
        drop(self.cluster_info);

        self.poh_service.join().expect("poh_service");
        self.block_creation_loop
            .join()
            .expect("block_creation_loop");
        drop(self.poh_recorder);

        if let Some(json_rpc_service) = self.json_rpc_service {
            json_rpc_service.join().expect("rpc_service");
        }

        if let Some(pubsub_service) = self.pubsub_service {
            pubsub_service.join().expect("pubsub_service");
        }

        if let Some(rpc_completed_slots_service) = self.rpc_completed_slots_service {
            rpc_completed_slots_service
                .join()
                .expect("rpc_completed_slots_service");
        }

        if let Some(optimistically_confirmed_bank_tracker) =
            self.optimistically_confirmed_bank_tracker
        {
            optimistically_confirmed_bank_tracker
                .join()
                .expect("optimistically_confirmed_bank_tracker");
        }

        if let Some(transaction_status_service) = self.transaction_status_service {
            transaction_status_service
                .join()
                .expect("transaction_status_service");
        }

        if let Some(system_monitor_service) = self.system_monitor_service {
            system_monitor_service
                .join()
                .expect("system_monitor_service");
        }

        if let Some(sample_performance_service) = self.sample_performance_service {
            sample_performance_service
                .join()
                .expect("sample_performance_service");
        }

        if let Some(entry_notifier_service) = self.entry_notifier_service {
            entry_notifier_service
                .join()
                .expect("entry_notifier_service");
        }

        if let Some(s) = self.snapshot_packager_service {
            s.join().expect("snapshot_packager_service");
        }

        self.gossip_service.join().expect("gossip_service");
        self.repair_quic_endpoints
            .iter()
            .flatten()
            .for_each(repair::quic_endpoint::close_quic_endpoint);
        self.serve_repair_service
            .join()
            .expect("serve_repair_service");
        if let Some(repair_quic_endpoints_join_handle) = self.repair_quic_endpoints_join_handle {
            self.repair_quic_endpoints_runtime
                .map(|runtime| runtime.block_on(repair_quic_endpoints_join_handle))
                .transpose()
                .unwrap();
        }
        self.stats_reporter_service
            .join()
            .expect("stats_reporter_service");
        self.blockstore_metric_report_service
            .join()
            .expect("ledger_metric_report_service");
        self.accounts_background_service
            .join()
            .expect("accounts_background_service");
        if let Some(turbine_quic_endpoint) = &self.turbine_quic_endpoint {
            solana_turbine::quic_endpoint::close_quic_endpoint(turbine_quic_endpoint);
        }
        if let Some(xdp_retransmitter) = self.xdp_retransmitter {
            xdp_retransmitter.join().expect("xdp_retransmitter");
        }
        self.tpu.join().expect("tpu");
        self.tvu.join().expect("tvu");
        if let Some(turbine_quic_endpoint_join_handle) = self.turbine_quic_endpoint_join_handle {
            self.turbine_quic_endpoint_runtime
                .map(|runtime| runtime.block_on(turbine_quic_endpoint_join_handle))
                .transpose()
                .unwrap();
        }
        if let Some(completed_data_sets_service) = self.completed_data_sets_service {
            completed_data_sets_service
                .join()
                .expect("completed_data_sets_service");
        }
        if let Some(ip_echo_server) = self.ip_echo_server {
            ip_echo_server.shutdown_background();
        }

        if let Some(geyser_plugin_service) = self.geyser_plugin_service {
            geyser_plugin_service.join().expect("geyser_plugin_service");
        }
    }
}

fn active_vote_account_exists_in_bank(bank: &Bank, vote_account: &Pubkey) -> bool {
    if let Some(account) = &bank.get_account(vote_account) {
        if let Some(vote_state) = vote_state::from(account) {
            return !vote_state.votes.is_empty();
        }
    }
    false
}

fn check_poh_speed(bank: &Bank, maybe_hash_samples: Option<u64>) -> Result<(), ValidatorError> {
    let Some(hashes_per_tick) = bank.hashes_per_tick() else {
        warn!("Unable to read hashes per tick from Bank, skipping PoH speed check");
        return Ok(());
    };

    let ticks_per_slot = bank.ticks_per_slot();
    let hashes_per_slot = hashes_per_tick * ticks_per_slot;
    let hash_samples = maybe_hash_samples.unwrap_or(hashes_per_slot);

    let hash_time = compute_hash_time(hash_samples);
    let my_hashes_per_second = (hash_samples as f64 / hash_time.as_secs_f64()) as u64;

    let target_slot_duration = Duration::from_nanos(bank.ns_per_slot as u64);
    let target_hashes_per_second =
        (hashes_per_slot as f64 / target_slot_duration.as_secs_f64()) as u64;

    info!(
        "PoH speed check: computed hashes per second {my_hashes_per_second}, target hashes per \
         second {target_hashes_per_second}"
    );
    if my_hashes_per_second < target_hashes_per_second {
        return Err(ValidatorError::PohTooSlow {
            mine: my_hashes_per_second,
            target: target_hashes_per_second,
        });
    }

    Ok(())
}

fn maybe_cluster_restart_with_hard_fork(config: &ValidatorConfig, root_slot: Slot) -> Option<Slot> {
    // detect cluster restart (hard fork) indirectly via wait_for_supermajority...
    if let Some(wait_slot_for_supermajority) = config.wait_for_supermajority {
        if wait_slot_for_supermajority == root_slot {
            return Some(wait_slot_for_supermajority);
        }
    }

    None
}

fn post_process_restored_tower(
    restored_tower: crate::consensus::Result<Tower>,
    validator_identity: &Pubkey,
    vote_account: &Pubkey,
    config: &ValidatorConfig,
    bank_forks: &BankForks,
) -> Result<Tower, String> {
    let mut should_require_tower = config.require_tower;

    let restored_tower = restored_tower.and_then(|tower| {
        let root_bank = bank_forks.root_bank();
        let slot_history = root_bank.get_slot_history();
        // make sure tower isn't corrupted first before the following hard fork check
        let tower = tower.adjust_lockouts_after_replay(root_bank.slot(), &slot_history);

        if let Some(hard_fork_restart_slot) =
            maybe_cluster_restart_with_hard_fork(config, root_bank.slot())
        {
            // intentionally fail to restore tower; we're supposedly in a new hard fork; past
            // out-of-chain vote state doesn't make sense at all
            // what if --wait-for-supermajority again if the validator restarted?
            let message =
                format!("Hard fork is detected; discarding tower restoration result: {tower:?}");
            datapoint_error!("tower_error", ("error", message, String),);
            error!("{message}");

            // unconditionally relax tower requirement so that we can always restore tower
            // from root bank.
            should_require_tower = false;
            return Err(crate::consensus::TowerError::HardFork(
                hard_fork_restart_slot,
            ));
        }

        if let Some(warp_slot) = config.warp_slot {
            // unconditionally relax tower requirement so that we can always restore tower
            // from root bank after the warp
            should_require_tower = false;
            return Err(crate::consensus::TowerError::HardFork(warp_slot));
        }

        tower
    });

    let restored_tower = match restored_tower {
        Ok(tower) => tower,
        Err(err) => {
            let voting_has_been_active =
                active_vote_account_exists_in_bank(&bank_forks.working_bank(), vote_account);
            if !err.is_file_missing() {
                datapoint_error!(
                    "tower_error",
                    ("error", format!("Unable to restore tower: {err}"), String),
                );
            }
            if should_require_tower && voting_has_been_active {
                return Err(format!(
                    "Requested mandatory tower restore failed: {err}. And there is an existing \
                     vote_account containing actual votes. Aborting due to possible conflicting \
                     duplicate votes"
                ));
            }
            if err.is_file_missing() && !voting_has_been_active {
                // Currently, don't protect against spoofed snapshots with no tower at all
                info!(
                    "Ignoring expected failed tower restore because this is the initial validator \
                     start with the vote account..."
                );
            } else {
                error!(
                    "Rebuilding a new tower from the latest vote account due to failed tower \
                     restore: {err}"
                );
            }

            Tower::new_from_bankforks(bank_forks, validator_identity, vote_account)
        }
    };

    Ok(restored_tower)
}

fn post_process_restored_vote_history(
    restored_vote_history: solana_votor::vote_history_storage::Result<VoteHistory>,
    validator_identity: &Pubkey,
    config: &ValidatorConfig,
    bank_forks: &BankForks,
) -> Result<VoteHistory, String> {
    let mut should_require_vote_history = config.require_tower;

    let restored_vote_history = restored_vote_history.and_then(|mut vote_history| {
        let root_bank = bank_forks.root_bank();

        if vote_history.root() < root_bank.slot() {
            // Vote history is old, update
            vote_history.set_root(root_bank.slot());
        }

        if let Some(hard_fork_restart_slot) =
            maybe_cluster_restart_with_hard_fork(config, root_bank.slot())
        {
            // intentionally fail to restore vote_history; we're supposedly in a new hard fork; past
            // out-of-chain votor state doesn't make sense at all
            // what if --wait-for-supermajority again if the validator restarted?
            let message = format!(
                "Hard fork is detected; discarding vote_history restoration result: \
                 {vote_history:?}"
            );
            datapoint_error!("vote_history_error", ("error", message, String),);
            error!("{message}");

            // unconditionally relax vote_history requirement
            should_require_vote_history = false;
            return Err(VoteHistoryError::HardFork(hard_fork_restart_slot));
        }

        if let Some(warp_slot) = config.warp_slot {
            // unconditionally relax vote_history requirement
            should_require_vote_history = false;
            return Err(VoteHistoryError::HardFork(warp_slot));
        }

        Ok(vote_history)
    });

    let restored_vote_history = match restored_vote_history {
        Ok(vote_history) => vote_history,
        Err(err) => {
            if !err.is_file_missing() {
                datapoint_error!(
                    "vote_history_error",
                    (
                        "error",
                        format!("Unable to restore vote_history: {err}"),
                        String
                    ),
                );
            }
            if should_require_vote_history {
                return Err(format!(
                    "Requested mandatory vote_history restore failed: {err}. Ensure that the vote \
                     history storage file has been copied to the correct directory. Aborting"
                ));
            }
            error!("Rebuilding an empty vote_history from root slot due to failed restore: {err}");

            VoteHistory::new(*validator_identity, bank_forks.root())
        }
    };

    Ok(restored_vote_history)
}

fn load_genesis(
    config: &ValidatorConfig,
    ledger_path: &Path,
) -> Result<GenesisConfig, ValidatorError> {
    let genesis_config = open_genesis_config(ledger_path, config.max_genesis_archive_unpacked_size)
        .map_err(ValidatorError::OpenGenesisConfig)?;

    // This needs to be limited otherwise the state in the VoteAccount data
    // grows too large
    let leader_schedule_slot_offset = genesis_config.epoch_schedule.leader_schedule_slot_offset;
    let slots_per_epoch = genesis_config.epoch_schedule.slots_per_epoch;
    let leader_epoch_offset = leader_schedule_slot_offset.div_ceil(slots_per_epoch);
    assert!(leader_epoch_offset <= MAX_LEADER_SCHEDULE_EPOCH_OFFSET);

    let genesis_hash = genesis_config.hash();
    info!("genesis hash: {genesis_hash}");

    if let Some(expected_genesis_hash) = config.expected_genesis_hash {
        if genesis_hash != expected_genesis_hash {
            return Err(ValidatorError::GenesisHashMismatch(
                genesis_hash,
                expected_genesis_hash,
            ));
        }
    }

    Ok(genesis_config)
}

#[allow(clippy::type_complexity)]
fn load_blockstore(
    config: &ValidatorConfig,
    ledger_path: &Path,
    genesis_config: &GenesisConfig,
    exit: Arc<AtomicBool>,
    start_progress: &Arc<RwLock<ValidatorStartProgress>>,
    accounts_update_notifier: Option<AccountsUpdateNotifier>,
    transaction_notifier: Option<TransactionNotifierArc>,
    entry_notifier: Option<EntryNotifierArc>,
    dependency_tracker: Option<Arc<DependencyTracker>>,
) -> Result<
    (
        Arc<RwLock<BankForks>>,
        Arc<Blockstore>,
        Slot,
        Receiver<bool>,
        LeaderScheduleCache,
        Option<StartingSnapshotHashes>,
        TransactionHistoryServices,
        blockstore_processor::ProcessOptions,
        BlockstoreRootScan,
        DroppedSlotsReceiver,
        Option<EntryNotifierService>,
    ),
    String,
> {
    info!("loading ledger from {ledger_path:?}...");
    *start_progress.write().unwrap() = ValidatorStartProgress::LoadingLedger;

    let blockstore = Blockstore::open_with_options(ledger_path, config.blockstore_options.clone())
        .map_err(|err| format!("Failed to open Blockstore: {err:?}"))?;

    let (ledger_signal_sender, ledger_signal_receiver) = bounded(MAX_REPLAY_WAKE_UP_SIGNALS);
    blockstore.add_new_shred_signal(ledger_signal_sender);

    // following boot sequence (esp BankForks) could set root. so stash the original value
    // of blockstore root away here as soon as possible.
    let original_blockstore_root = blockstore.max_root();

    let blockstore = Arc::new(blockstore);
    let blockstore_root_scan = BlockstoreRootScan::new(config, blockstore.clone(), exit.clone());
    let halt_at_slot = config
        .halt_at_slot
        .or_else(|| blockstore.highest_slot().unwrap_or(None));

    let process_options = blockstore_processor::ProcessOptions {
        run_verification: config.run_verification,
        halt_at_slot,
        new_hard_forks: config.new_hard_forks.clone(),
        debug_keys: config.debug_keys.clone(),
        accounts_db_config: config.accounts_db_config.clone(),
        accounts_db_skip_shrink: config.accounts_db_skip_shrink,
        accounts_db_force_initial_clean: config.accounts_db_force_initial_clean,
        runtime_config: config.runtime_config.clone(),
        use_snapshot_archives_at_startup: config.use_snapshot_archives_at_startup,
        ..blockstore_processor::ProcessOptions::default()
    };

    let enable_rpc_transaction_history =
        config.rpc_addrs.is_some() && config.rpc_config.enable_rpc_transaction_history;
    let is_plugin_transaction_history_required = transaction_notifier.as_ref().is_some();
    let transaction_history_services =
        if enable_rpc_transaction_history || is_plugin_transaction_history_required {
            initialize_rpc_transaction_history_services(
                blockstore.clone(),
                exit.clone(),
                enable_rpc_transaction_history,
                config.rpc_config.enable_extended_tx_metadata_storage,
                transaction_notifier,
                dependency_tracker,
            )
        } else {
            TransactionHistoryServices::default()
        };

    let entry_notifier_service = entry_notifier
        .map(|entry_notifier| EntryNotifierService::new(entry_notifier, exit.clone()));

    let (bank_forks, mut leader_schedule_cache, starting_snapshot_hashes) =
        bank_forks_utils::load_bank_forks(
            genesis_config,
            &blockstore,
            config.account_paths.clone(),
            &config.snapshot_config,
            &process_options,
            transaction_history_services
                .transaction_status_sender
                .as_ref(),
            entry_notifier_service
                .as_ref()
                .map(|service| service.sender()),
            accounts_update_notifier,
            exit,
        )
        .map_err(|err| err.to_string())?;

    // Before replay starts, set the callbacks in each of the banks in BankForks so that
    // all dropped banks come through the `pruned_banks_receiver` channel. This way all bank
    // drop behavior can be safely synchronized with any other ongoing accounts activity like
    // cache flush, clean, shrink, as long as the same thread performing those activities also
    // is processing the dropped banks from the `pruned_banks_receiver` channel.
    let pruned_banks_receiver =
        AccountsBackgroundService::setup_bank_drop_callback(bank_forks.clone());

    leader_schedule_cache.set_fixed_leader_schedule(config.fixed_leader_schedule.clone());

    Ok((
        bank_forks,
        blockstore,
        original_blockstore_root,
        ledger_signal_receiver,
        leader_schedule_cache,
        starting_snapshot_hashes,
        transaction_history_services,
        process_options,
        blockstore_root_scan,
        pruned_banks_receiver,
        entry_notifier_service,
    ))
}

pub struct ProcessBlockStore<'a> {
    id: &'a Pubkey,
    vote_account: &'a Pubkey,
    start_progress: &'a Arc<RwLock<ValidatorStartProgress>>,
    blockstore: &'a Blockstore,
    original_blockstore_root: Slot,
    bank_forks: &'a Arc<RwLock<BankForks>>,
    leader_schedule_cache: &'a LeaderScheduleCache,
    process_options: &'a blockstore_processor::ProcessOptions,
    transaction_status_sender: Option<&'a TransactionStatusSender>,
    entry_notification_sender: Option<&'a EntryNotifierSender>,
    blockstore_root_scan: Option<BlockstoreRootScan>,
    snapshot_controller: &'a SnapshotController,
    config: &'a ValidatorConfig,
    tower: Option<Tower>,
    vote_history: Option<VoteHistory>,
    is_alpenglow: bool,
}

impl<'a> ProcessBlockStore<'a> {
    #[allow(clippy::too_many_arguments)]
    fn new(
        id: &'a Pubkey,
        vote_account: &'a Pubkey,
        start_progress: &'a Arc<RwLock<ValidatorStartProgress>>,
        blockstore: &'a Blockstore,
        original_blockstore_root: Slot,
        bank_forks: &'a Arc<RwLock<BankForks>>,
        leader_schedule_cache: &'a LeaderScheduleCache,
        process_options: &'a blockstore_processor::ProcessOptions,
        transaction_status_sender: Option<&'a TransactionStatusSender>,
        entry_notification_sender: Option<&'a EntryNotifierSender>,
        blockstore_root_scan: BlockstoreRootScan,
        snapshot_controller: &'a SnapshotController,
        config: &'a ValidatorConfig,
        is_alpenglow: bool,
    ) -> Self {
        Self {
            id,
            vote_account,
            start_progress,
            blockstore,
            original_blockstore_root,
            bank_forks,
            leader_schedule_cache,
            process_options,
            transaction_status_sender,
            entry_notification_sender,
            blockstore_root_scan: Some(blockstore_root_scan),
            snapshot_controller,
            config,
            tower: None,
            vote_history: None,
            is_alpenglow,
        }
    }

    pub(crate) fn process(&mut self) -> Result<(), String> {
        if self.is_alpenglow && self.vote_history.is_some()
            || !self.is_alpenglow && self.tower.is_some()
        {
            return Ok(());
        }
        let previous_start_process = *self.start_progress.read().unwrap();
        *self.start_progress.write().unwrap() = ValidatorStartProgress::LoadingLedger;

        let exit = Arc::new(AtomicBool::new(false));
        if let Ok(Some(max_slot)) = self.blockstore.highest_slot() {
            let bank_forks = self.bank_forks.clone();
            let exit = exit.clone();
            let start_progress = self.start_progress.clone();

            let _ = Builder::new()
                .name("solRptLdgrStat".to_string())
                .spawn(move || {
                    while !exit.load(Ordering::Relaxed) {
                        let slot = bank_forks.read().unwrap().working_bank().slot();
                        *start_progress.write().unwrap() =
                            ValidatorStartProgress::ProcessingLedger { slot, max_slot };
                        sleep(Duration::from_secs(2));
                    }
                })
                .unwrap();
        }
        blockstore_processor::process_blockstore_from_root(
            self.blockstore,
            self.bank_forks,
            self.leader_schedule_cache,
            self.process_options,
            self.transaction_status_sender,
            self.entry_notification_sender,
            Some(self.snapshot_controller),
        )
        .map_err(|err| {
            exit.store(true, Ordering::Relaxed);
            format!("Failed to load ledger: {err:?}")
        })?;
        exit.store(true, Ordering::Relaxed);

        if let Some(blockstore_root_scan) = self.blockstore_root_scan.take() {
            blockstore_root_scan.join();
        }

        if !self.is_alpenglow {
            // Load and post process tower
            self.tower = Some({
                let restored_tower = Tower::restore(self.config.tower_storage.as_ref(), self.id);
                if let Ok(tower) = &restored_tower {
                    // reconciliation attempt 1 of 2 with tower
                    reconcile_blockstore_roots_with_external_source(
                        ExternalRootSource::Tower(tower.root()),
                        self.blockstore,
                        &mut self.original_blockstore_root,
                    )
                    .map_err(|err| format!("Failed to reconcile blockstore with tower: {err:?}"))?;
                }

                post_process_restored_tower(
                    restored_tower,
                    self.id,
                    self.vote_account,
                    self.config,
                    &self.bank_forks.read().unwrap(),
                )?
            });
        } else {
            // Load and post process vote history
            self.vote_history = Some({
                let restored_vote_history =
                    VoteHistory::restore(self.config.vote_history_storage.as_ref(), self.id);
                if let Ok(vote_history) = &restored_vote_history {
                    // reconciliation attempt 1 of 2 with vote history
                    reconcile_blockstore_roots_with_external_source(
                        ExternalRootSource::VoteHistory(vote_history.root()),
                        self.blockstore,
                        &mut self.original_blockstore_root,
                    )
                    .map_err(|err| {
                        format!("Failed to reconcile blockstore with vote history: {err:?}")
                    })?;
                }

                post_process_restored_vote_history(
                    restored_vote_history,
                    self.id,
                    self.config,
                    &self.bank_forks.read().unwrap(),
                )?
            });
        }

        if let Some(hard_fork_restart_slot) = maybe_cluster_restart_with_hard_fork(
            self.config,
            self.bank_forks.read().unwrap().root(),
        ) {
            // reconciliation attempt 2 of 2 with hard fork
            // this should be #2 because hard fork root > tower root in almost all cases
            reconcile_blockstore_roots_with_external_source(
                ExternalRootSource::HardFork(hard_fork_restart_slot),
                self.blockstore,
                &mut self.original_blockstore_root,
            )
            .map_err(|err| format!("Failed to reconcile blockstore with hard fork: {err:?}"))?;
        }

        *self.start_progress.write().unwrap() = previous_start_process;
        Ok(())
    }

    pub(crate) fn process_to_create_tower(mut self) -> Result<Tower, String> {
        self.process()?;
        Ok(self.tower.unwrap())
    }

    pub(crate) fn process_to_create_vote_history(mut self) -> Result<VoteHistory, String> {
        self.process()?;
        Ok(self.vote_history.unwrap())
    }
}

fn maybe_warp_slot(
    config: &ValidatorConfig,
    process_blockstore: &mut ProcessBlockStore,
    ledger_path: &Path,
    bank_forks: &RwLock<BankForks>,
    leader_schedule_cache: &LeaderScheduleCache,
    snapshot_controller: &SnapshotController,
) -> Result<(), String> {
    if let Some(warp_slot) = config.warp_slot {
        let mut bank_forks = bank_forks.write().unwrap();

        let working_bank = bank_forks.working_bank();

        if warp_slot <= working_bank.slot() {
            return Err(format!(
                "warp slot ({}) cannot be less than the working bank slot ({})",
                warp_slot,
                working_bank.slot()
            ));
        }
        info!("warping to slot {warp_slot}");

        let root_bank = bank_forks.root_bank();

        // An accounts hash calculation from storages will occur in warp_from_parent() below.  This
        // requires that the accounts cache has been flushed, which requires the parent slot to be
        // rooted.
        root_bank.squash();
        root_bank.force_flush_accounts_cache();

        bank_forks.insert(Bank::warp_from_parent(
            root_bank,
            &Pubkey::default(),
            warp_slot,
        ));
        bank_forks
            .set_root(warp_slot, Some(snapshot_controller), Some(warp_slot))
            .map_err(|err| err.to_string())?;
        leader_schedule_cache.set_root(&bank_forks.root_bank());

        let full_snapshot_archive_info = match snapshot_bank_utils::bank_to_full_snapshot_archive(
            ledger_path,
            &bank_forks.root_bank(),
            None,
            &config.snapshot_config.full_snapshot_archives_dir,
            &config.snapshot_config.incremental_snapshot_archives_dir,
            config.snapshot_config.archive_format,
        ) {
            Ok(archive_info) => archive_info,
            Err(e) => return Err(format!("Unable to create snapshot: {e}")),
        };
        info!(
            "created snapshot: {}",
            full_snapshot_archive_info.path().display()
        );

        drop(bank_forks);
        // Process blockstore after warping bank forks to make sure tower and
        // bank forks are in sync.
        process_blockstore.process()?;
    }
    Ok(())
}

/// Returns the starting slot at which the blockstore should be scanned for
/// shreds with an incorrect shred version, or None if the check is unnecessary
fn should_cleanup_blockstore_incorrect_shred_versions(
    config: &ValidatorConfig,
    blockstore: &Blockstore,
    root_slot: Slot,
    hard_forks: &HardForks,
) -> Result<Option<Slot>, BlockstoreError> {
    // Perform the check if we are booting as part of a cluster restart at slot root_slot
    let maybe_cluster_restart_slot = maybe_cluster_restart_with_hard_fork(config, root_slot);
    if maybe_cluster_restart_slot.is_some() {
        return Ok(Some(root_slot + 1));
    }

    // If there are no hard forks, the shred version cannot have changed
    let Some(latest_hard_fork) = hard_forks.iter().last().map(|(slot, _)| *slot) else {
        return Ok(None);
    };

    // If the blockstore is empty, there are certainly no shreds with an incorrect version
    let Some(blockstore_max_slot) = blockstore.highest_slot()? else {
        return Ok(None);
    };
    let blockstore_min_slot = blockstore.lowest_slot();
    info!(
        "Blockstore contains data from slot {blockstore_min_slot} to {blockstore_max_slot}, the \
         latest hard fork is {latest_hard_fork}"
    );

    if latest_hard_fork < blockstore_min_slot {
        // latest_hard_fork < blockstore_min_slot <= blockstore_max_slot
        //
        // All slots in the blockstore are newer than the latest hard fork, and only shreds with
        // the correct shred version should have been inserted since the latest hard fork
        //
        // This is the normal case where the last cluster restart & hard fork was a while ago; we
        // can skip the check for this case
        Ok(None)
    } else if latest_hard_fork < blockstore_max_slot {
        // blockstore_min_slot < latest_hard_fork < blockstore_max_slot
        //
        // This could be a case where there was a cluster restart, but this node was not part of
        // the supermajority that actually restarted the cluster. Rather, this node likely
        // downloaded a new snapshot while retaining the blockstore, including slots beyond the
        // chosen restart slot. We need to perform the blockstore check for this case
        //
        // Note that the downloaded snapshot slot (root_slot) could be greater than the latest hard
        // fork slot. Even though this node will only replay slots after root_slot, start the check
        // at latest_hard_fork + 1 to check (and possibly purge) any invalid state.
        Ok(Some(latest_hard_fork + 1))
    } else {
        // blockstore_min_slot <= blockstore_max_slot <= latest_hard_fork
        //
        // All slots in the blockstore are older than the latest hard fork. The blockstore check
        // would start from latest_hard_fork + 1; skip the check as there are no slots to check
        //
        // This is kind of an unusual case to hit, maybe a node has been offline for a long time
        // and just restarted with a new downloaded snapshot but the old blockstore
        Ok(None)
    }
}

/// Searches the blockstore for data shreds with a shred version that differs
/// from the passed `expected_shred_version`
fn scan_blockstore_for_incorrect_shred_version(
    blockstore: &Blockstore,
    start_slot: Slot,
    expected_shred_version: u16,
) -> Result<Option<u16>, BlockstoreError> {
    const TIMEOUT: Duration = Duration::from_secs(60);
    let timer = Instant::now();
    // Search for shreds with incompatible version in blockstore
    let slot_meta_iterator = blockstore.slot_meta_iterator(start_slot)?;

    info!("Searching blockstore for shred with incorrect version from slot {start_slot}");
    for (slot, _meta) in slot_meta_iterator {
        let shreds = blockstore.get_data_shreds_for_slot(slot, 0)?;
        for shred in &shreds {
            if shred.version() != expected_shred_version {
                return Ok(Some(shred.version()));
            }
        }
        if timer.elapsed() > TIMEOUT {
            info!("Didn't find incorrect shreds after 60 seconds, aborting");
            break;
        }
    }
    Ok(None)
}

/// If the blockstore contains any shreds with the incorrect shred version,
/// copy them to a backup blockstore and purge them from the actual blockstore.
fn cleanup_blockstore_incorrect_shred_versions(
    blockstore: &Blockstore,
    config: &ValidatorConfig,
    start_slot: Slot,
    expected_shred_version: u16,
) -> Result<(), BlockstoreError> {
    let incorrect_shred_version = scan_blockstore_for_incorrect_shred_version(
        blockstore,
        start_slot,
        expected_shred_version,
    )?;
    let Some(incorrect_shred_version) = incorrect_shred_version else {
        info!("Only shreds with the correct version were found in the blockstore");
        return Ok(());
    };

    // .unwrap() safe because getting to this point implies blockstore has slots/shreds
    let end_slot = blockstore.highest_slot()?.unwrap();

    // Backing up the shreds that will be deleted from primary blockstore is
    // not critical, so swallow errors from backup blockstore operations.
    let backup_folder = format!(
        "{BLOCKSTORE_DIRECTORY_ROCKS_LEVEL}_backup_{incorrect_shred_version}_{start_slot}_{end_slot}"
    );
    match Blockstore::open_with_options(
        &blockstore.ledger_path().join(backup_folder),
        config.blockstore_options.clone(),
    ) {
        Ok(backup_blockstore) => {
            info!("Backing up slots from {start_slot} to {end_slot}");
            let mut timer = Measure::start("blockstore backup");

            const PRINT_INTERVAL: Duration = Duration::from_secs(5);
            let mut print_timer = Instant::now();
            let mut num_slots_copied = 0;
            let slot_meta_iterator = blockstore.slot_meta_iterator(start_slot)?;
            for (slot, _meta) in slot_meta_iterator {
                let shreds = blockstore.get_data_shreds_for_slot(slot, 0)?;
                let shreds = shreds.into_iter().map(Cow::Owned);
                let _ = backup_blockstore.insert_cow_shreds(shreds, None, true);
                num_slots_copied += 1;

                if print_timer.elapsed() > PRINT_INTERVAL {
                    info!("Backed up {num_slots_copied} slots thus far");
                    print_timer = Instant::now();
                }
            }

            timer.stop();
            info!("Backing up slots done. {timer}");
        }
        Err(err) => {
            warn!("Unable to backup shreds with incorrect shred version: {err}");
        }
    }

    info!("Purging slots {start_slot} to {end_slot} from blockstore");
    let mut timer = Measure::start("blockstore purge");
    blockstore.purge_from_next_slots(start_slot, end_slot);
    blockstore.purge_slots(start_slot, end_slot, PurgeType::Exact);
    timer.stop();
    info!("Purging slots done. {timer}");

    Ok(())
}

fn initialize_rpc_transaction_history_services(
    blockstore: Arc<Blockstore>,
    exit: Arc<AtomicBool>,
    enable_rpc_transaction_history: bool,
    enable_extended_tx_metadata_storage: bool,
    transaction_notifier: Option<TransactionNotifierArc>,
    dependency_tracker: Option<Arc<DependencyTracker>>,
) -> TransactionHistoryServices {
    let max_complete_transaction_status_slot = Arc::new(AtomicU64::new(blockstore.max_root()));
    let (transaction_status_sender, transaction_status_receiver) = unbounded();
    let transaction_status_sender = Some(TransactionStatusSender {
        sender: transaction_status_sender,
        dependency_tracker: dependency_tracker.clone(),
    });
    let transaction_status_service = Some(TransactionStatusService::new(
        transaction_status_receiver,
        max_complete_transaction_status_slot.clone(),
        enable_rpc_transaction_history,
        transaction_notifier,
        blockstore.clone(),
        enable_extended_tx_metadata_storage,
        dependency_tracker,
        exit.clone(),
    ));

    TransactionHistoryServices {
        transaction_status_sender,
        transaction_status_service,
        max_complete_transaction_status_slot,
    }
}

#[derive(Error, Debug)]
pub enum ValidatorError {
    #[error("bank hash mismatch: actual={0}, expected={1}")]
    BankHashMismatch(Hash, Hash),

    #[error("blockstore error: {0}")]
    Blockstore(#[source] BlockstoreError),

    #[error("genesis hash mismatch: actual={0}, expected={1}")]
    GenesisHashMismatch(Hash, Hash),

    #[error(
        "ledger does not have enough data to wait for supermajority: current slot={0}, needed \
         slot={1}"
    )]
    NotEnoughLedgerData(Slot, Slot),

    #[error("failed to open genesis: {0}")]
    OpenGenesisConfig(#[source] OpenGenesisConfigError),

    #[error("{0}")]
    Other(String),

    #[error(
        "PoH hashes/second rate is slower than the cluster target: mine {mine}, cluster {target}"
    )]
    PohTooSlow { mine: u64, target: u64 },

    #[error("shred version mismatch: actual {actual}, expected {expected}")]
    ShredVersionMismatch { actual: u16, expected: u16 },

    #[error(transparent)]
    TraceError(#[from] TraceError),

    #[error("Wen Restart finished, please continue with --wait-for-supermajority")]
    WenRestartFinished,
}

// Return if the validator waited on other nodes to start. In this case
// it should not wait for one of it's votes to land to produce blocks
// because if the whole network is waiting, then it will stall.
//
// Error indicates that a bad hash was encountered or another condition
// that is unrecoverable and the validator should exit.
fn wait_for_supermajority(
    config: &ValidatorConfig,
    process_blockstore: Option<&mut ProcessBlockStore>,
    bank_forks: &RwLock<BankForks>,
    cluster_info: &ClusterInfo,
    rpc_override_health_check: Arc<AtomicBool>,
    start_progress: &Arc<RwLock<ValidatorStartProgress>>,
) -> Result<bool, ValidatorError> {
    match config.wait_for_supermajority {
        None => Ok(false),
        Some(wait_for_supermajority_slot) => {
            if let Some(process_blockstore) = process_blockstore {
                process_blockstore
                    .process()
                    .map_err(ValidatorError::Other)?;
            }

            let bank = bank_forks.read().unwrap().working_bank();
            match wait_for_supermajority_slot.cmp(&bank.slot()) {
                std::cmp::Ordering::Less => return Ok(false),
                std::cmp::Ordering::Greater => {
                    return Err(ValidatorError::NotEnoughLedgerData(
                        bank.slot(),
                        wait_for_supermajority_slot,
                    ));
                }
                _ => {}
            }

            if let Some(expected_bank_hash) = config.expected_bank_hash {
                if bank.hash() != expected_bank_hash {
                    return Err(ValidatorError::BankHashMismatch(
                        bank.hash(),
                        expected_bank_hash,
                    ));
                }
            }

            for i in 1.. {
                let logging = i % 10 == 1;
                if logging {
                    info!(
                        "Waiting for {}% of activated stake at slot {} to be in gossip...",
                        WAIT_FOR_SUPERMAJORITY_THRESHOLD_PERCENT,
                        bank.slot()
                    );
                }

                let gossip_stake_percent =
                    get_stake_percent_in_gossip(&bank, cluster_info, logging);

                *start_progress.write().unwrap() =
                    ValidatorStartProgress::WaitingForSupermajority {
                        slot: wait_for_supermajority_slot,
                        gossip_stake_percent,
                    };

                if gossip_stake_percent >= WAIT_FOR_SUPERMAJORITY_THRESHOLD_PERCENT {
                    info!(
                        "Supermajority reached, {gossip_stake_percent}% active stake detected, \
                         starting up now.",
                    );
                    break;
                }
                // The normal RPC health checks don't apply as the node is waiting, so feign health to
                // prevent load balancers from removing the node from their list of candidates during a
                // manual restart.
                rpc_override_health_check.store(true, Ordering::Relaxed);
                sleep(Duration::new(1, 0));
            }
            rpc_override_health_check.store(false, Ordering::Relaxed);
            Ok(true)
        }
    }
}

// Get the activated stake percentage (based on the provided bank) that is visible in gossip
fn get_stake_percent_in_gossip(bank: &Bank, cluster_info: &ClusterInfo, log: bool) -> u64 {
    let mut online_stake = 0;
    let mut wrong_shred_stake = 0;
    let mut wrong_shred_nodes = vec![];
    let mut offline_stake = 0;
    let mut offline_nodes = vec![];

    let mut total_activated_stake = 0;
    let now = timestamp();
    // Nodes contact infos are saved to disk and restored on validator startup.
    // Staked nodes entries will not expire until an epoch after. So it
    // is necessary here to filter for recent entries to establish liveness.
    let peers: HashMap<_, _> = cluster_info
        .tvu_peers(ContactInfo::clone)
        .into_iter()
        .filter(|node| {
            let age = now.saturating_sub(node.wallclock());
            // Contact infos are refreshed twice during this period.
            age < CRDS_GOSSIP_PULL_CRDS_TIMEOUT_MS
        })
        .map(|node| (*node.pubkey(), node))
        .collect();
    let my_shred_version = cluster_info.my_shred_version();
    let my_id = cluster_info.id();

    for (activated_stake, vote_account) in bank.vote_accounts().values() {
        let activated_stake = *activated_stake;
        total_activated_stake += activated_stake;

        if activated_stake == 0 {
            continue;
        }
        let vote_state_node_pubkey = *vote_account.node_pubkey();

        if let Some(peer) = peers.get(&vote_state_node_pubkey) {
            if peer.shred_version() == my_shred_version {
                trace!(
                    "observed {vote_state_node_pubkey} in gossip, \
                     (activated_stake={activated_stake})"
                );
                online_stake += activated_stake;
            } else {
                wrong_shred_stake += activated_stake;
                wrong_shred_nodes.push((activated_stake, vote_state_node_pubkey));
            }
        } else if vote_state_node_pubkey == my_id {
            online_stake += activated_stake; // This node is online
        } else {
            offline_stake += activated_stake;
            offline_nodes.push((activated_stake, vote_state_node_pubkey));
        }
    }

    let online_stake_percentage = (online_stake as f64 / total_activated_stake as f64) * 100.;
    if log {
        info!("{online_stake_percentage:.3}% of active stake visible in gossip");

        if !wrong_shred_nodes.is_empty() {
            info!(
                "{:.3}% of active stake has the wrong shred version in gossip",
                (wrong_shred_stake as f64 / total_activated_stake as f64) * 100.,
            );
            wrong_shred_nodes.sort_by(|b, a| a.0.cmp(&b.0)); // sort by reverse stake weight
            for (stake, identity) in wrong_shred_nodes {
                info!(
                    "    {:.3}% - {}",
                    (stake as f64 / total_activated_stake as f64) * 100.,
                    identity
                );
            }
        }

        if !offline_nodes.is_empty() {
            info!(
                "{:.3}% of active stake is not visible in gossip",
                (offline_stake as f64 / total_activated_stake as f64) * 100.
            );
            offline_nodes.sort_by(|b, a| a.0.cmp(&b.0)); // sort by reverse stake weight
            for (stake, identity) in offline_nodes {
                info!(
                    "    {:.3}% - {}",
                    (stake as f64 / total_activated_stake as f64) * 100.,
                    identity
                );
            }
        }
    }

    online_stake_percentage as u64
}

fn cleanup_accounts_paths(config: &ValidatorConfig) {
    for account_path in &config.account_paths {
        move_and_async_delete_path_contents(account_path);
    }
    if let Some(shrink_paths) = &config.accounts_db_config.shrink_paths {
        for shrink_path in shrink_paths {
            move_and_async_delete_path_contents(shrink_path);
        }
    }
}

pub fn is_snapshot_config_valid(snapshot_config: &SnapshotConfig) -> bool {
    // if the snapshot config is configured to *not* take snapshots, then it is valid
    if !snapshot_config.should_generate_snapshots() {
        return true;
    }

    let SnapshotInterval::Slots(full_snapshot_interval_slots) =
        snapshot_config.full_snapshot_archive_interval
    else {
        // if we *are* generating snapshots, then the full snapshot interval cannot be disabled
        return false;
    };

    match snapshot_config.incremental_snapshot_archive_interval {
        SnapshotInterval::Disabled => true,
        SnapshotInterval::Slots(incremental_snapshot_interval_slots) => {
            full_snapshot_interval_slots > incremental_snapshot_interval_slots
        }
    }
}

#[cfg(test)]
mod tests {
    use {
        super::*,
        crossbeam_channel::{bounded, RecvTimeoutError},
        solana_entry::entry,
        solana_genesis_config::create_genesis_config,
        solana_gossip::contact_info::ContactInfo,
        solana_ledger::{
            blockstore, create_new_tmp_ledger, genesis_utils::create_genesis_config_with_leader,
            get_tmp_ledger_path_auto_delete,
        },
        solana_poh_config::PohConfig,
        solana_sha256_hasher::hash,
        solana_tpu_client::tpu_client::DEFAULT_TPU_ENABLE_UDP,
        std::{fs::remove_dir_all, num::NonZeroU64, thread, time::Duration},
    };

    #[test]
    fn validator_exit() {
        solana_logger::setup();
        let leader_keypair = Keypair::new();
        let leader_node = Node::new_localhost_with_pubkey(&leader_keypair.pubkey());

        let validator_keypair = Keypair::new();
        let validator_node = Node::new_localhost_with_pubkey(&validator_keypair.pubkey());
        let genesis_config =
            create_genesis_config_with_leader(10_000, &leader_keypair.pubkey(), 1000)
                .genesis_config;
        let (validator_ledger_path, _blockhash) = create_new_tmp_ledger!(&genesis_config);

        let voting_keypair = Arc::new(Keypair::new());
        let config = ValidatorConfig {
            rpc_addrs: Some((
                validator_node.info.rpc().unwrap(),
                validator_node.info.rpc_pubsub().unwrap(),
            )),
            ..ValidatorConfig::default_for_test()
        };
        let start_progress = Arc::new(RwLock::new(ValidatorStartProgress::default()));
        let validator = Validator::new(
            validator_node,
            Arc::new(validator_keypair),
            &validator_ledger_path,
            &voting_keypair.pubkey(),
            Arc::new(RwLock::new(vec![voting_keypair])),
            vec![leader_node.info],
            &config,
            true, // should_check_duplicate_instance
            None, // rpc_to_plugin_manager_receiver
            start_progress.clone(),
            SocketAddrSpace::Unspecified,
            ValidatorTpuConfig::new_for_tests(DEFAULT_TPU_ENABLE_UDP),
            Arc::new(RwLock::new(None)),
        )
        .expect("assume successful validator start");
        assert_eq!(
            *start_progress.read().unwrap(),
            ValidatorStartProgress::Running
        );
        validator.close();
        remove_dir_all(validator_ledger_path).unwrap();
    }

    #[test]
    fn test_should_cleanup_blockstore_incorrect_shred_versions() {
        solana_logger::setup();

        let ledger_path = get_tmp_ledger_path_auto_delete!();
        let blockstore = Blockstore::open(ledger_path.path()).unwrap();

        let mut validator_config = ValidatorConfig::default_for_test();
        let mut hard_forks = HardForks::default();
        let mut root_slot;

        // Do check from root_slot + 1 if wait_for_supermajority (10) == root_slot (10)
        root_slot = 10;
        validator_config.wait_for_supermajority = Some(root_slot);
        assert_eq!(
            should_cleanup_blockstore_incorrect_shred_versions(
                &validator_config,
                &blockstore,
                root_slot,
                &hard_forks
            )
            .unwrap(),
            Some(root_slot + 1)
        );

        // No check if wait_for_supermajority (10) < root_slot (15) (no hard forks)
        // Arguably operator error to pass a value for wait_for_supermajority in this case
        root_slot = 15;
        assert_eq!(
            should_cleanup_blockstore_incorrect_shred_versions(
                &validator_config,
                &blockstore,
                root_slot,
                &hard_forks
            )
            .unwrap(),
            None,
        );

        // Emulate cluster restart at slot 10
        // No check if wait_for_supermajority (10) < root_slot (15) (empty blockstore)
        hard_forks.register(10);
        assert_eq!(
            should_cleanup_blockstore_incorrect_shred_versions(
                &validator_config,
                &blockstore,
                root_slot,
                &hard_forks
            )
            .unwrap(),
            None,
        );

        // Insert some shreds at newer slots than hard fork
        let entries = entry::create_ticks(1, 0, Hash::default());
        for i in 20..35 {
            let shreds = blockstore::entries_to_test_shreds(
                &entries,
                i,     // slot
                i - 1, // parent_slot
                true,  // is_full_slot
                1,     // version
            );
            blockstore.insert_shreds(shreds, None, true).unwrap();
        }

        // No check as all blockstore data is newer than latest hard fork
        assert_eq!(
            should_cleanup_blockstore_incorrect_shred_versions(
                &validator_config,
                &blockstore,
                root_slot,
                &hard_forks
            )
            .unwrap(),
            None,
        );

        // Emulate cluster restart at slot 25
        // Do check from root_slot + 1 regardless of whether wait_for_supermajority set correctly
        root_slot = 25;
        hard_forks.register(root_slot);
        validator_config.wait_for_supermajority = Some(root_slot);
        assert_eq!(
            should_cleanup_blockstore_incorrect_shred_versions(
                &validator_config,
                &blockstore,
                root_slot,
                &hard_forks
            )
            .unwrap(),
            Some(root_slot + 1),
        );
        validator_config.wait_for_supermajority = None;
        assert_eq!(
            should_cleanup_blockstore_incorrect_shred_versions(
                &validator_config,
                &blockstore,
                root_slot,
                &hard_forks
            )
            .unwrap(),
            Some(root_slot + 1),
        );

        // Do check with advanced root slot, even without wait_for_supermajority set correctly
        // Check starts from latest hard fork + 1
        root_slot = 30;
        let latest_hard_fork = hard_forks.iter().last().unwrap().0;
        assert_eq!(
            should_cleanup_blockstore_incorrect_shred_versions(
                &validator_config,
                &blockstore,
                root_slot,
                &hard_forks
            )
            .unwrap(),
            Some(latest_hard_fork + 1),
        );

        // Purge blockstore up to latest hard fork
        // No check since all blockstore data newer than latest hard fork
        blockstore.purge_slots(0, latest_hard_fork, PurgeType::Exact);
        assert_eq!(
            should_cleanup_blockstore_incorrect_shred_versions(
                &validator_config,
                &blockstore,
                root_slot,
                &hard_forks
            )
            .unwrap(),
            None,
        );
    }

    #[test]
    fn test_cleanup_blockstore_incorrect_shred_versions() {
        solana_logger::setup();

        let validator_config = ValidatorConfig::default_for_test();
        let ledger_path = get_tmp_ledger_path_auto_delete!();
        let blockstore = Blockstore::open(ledger_path.path()).unwrap();

        let entries = entry::create_ticks(1, 0, Hash::default());
        for i in 1..10 {
            let shreds = blockstore::entries_to_test_shreds(
                &entries,
                i,     // slot
                i - 1, // parent_slot
                true,  // is_full_slot
                1,     // version
            );
            blockstore.insert_shreds(shreds, None, true).unwrap();
        }

        // this purges and compacts all slots greater than or equal to 5
        cleanup_blockstore_incorrect_shred_versions(&blockstore, &validator_config, 5, 2).unwrap();
        // assert that slots less than 5 aren't affected
        assert!(blockstore.meta(4).unwrap().unwrap().next_slots.is_empty());
        for i in 5..10 {
            assert!(blockstore
                .get_data_shreds_for_slot(i, 0)
                .unwrap()
                .is_empty());
        }
    }

    #[test]
    fn validator_parallel_exit() {
        let leader_keypair = Keypair::new();
        let leader_node = Node::new_localhost_with_pubkey(&leader_keypair.pubkey());
        let genesis_config =
            create_genesis_config_with_leader(10_000, &leader_keypair.pubkey(), 1000)
                .genesis_config;

        let mut ledger_paths = vec![];
        let mut validators: Vec<Validator> = (0..2)
            .map(|_| {
                let validator_keypair = Keypair::new();
                let validator_node = Node::new_localhost_with_pubkey(&validator_keypair.pubkey());
                let (validator_ledger_path, _blockhash) = create_new_tmp_ledger!(&genesis_config);
                ledger_paths.push(validator_ledger_path.clone());
                let vote_account_keypair = Keypair::new();
                let config = ValidatorConfig {
                    rpc_addrs: Some((
                        validator_node.info.rpc().unwrap(),
                        validator_node.info.rpc_pubsub().unwrap(),
                    )),
                    ..ValidatorConfig::default_for_test()
                };
                Validator::new(
                    validator_node,
                    Arc::new(validator_keypair),
                    &validator_ledger_path,
                    &vote_account_keypair.pubkey(),
                    Arc::new(RwLock::new(vec![Arc::new(vote_account_keypair)])),
                    vec![leader_node.info.clone()],
                    &config,
                    true, // should_check_duplicate_instance.
                    None, // rpc_to_plugin_manager_receiver
                    Arc::new(RwLock::new(ValidatorStartProgress::default())),
                    SocketAddrSpace::Unspecified,
                    ValidatorTpuConfig::new_for_tests(DEFAULT_TPU_ENABLE_UDP),
                    Arc::new(RwLock::new(None)),
                )
                .expect("assume successful validator start")
            })
            .collect();

        // Each validator can exit in parallel to speed many sequential calls to join`
        validators.iter_mut().for_each(|v| v.exit());

        // spawn a new thread to wait for the join of the validator
        let (sender, receiver) = bounded(0);
        let _ = thread::spawn(move || {
            validators.into_iter().for_each(|validator| {
                validator.join();
            });
            sender.send(()).unwrap();
        });

        let timeout = Duration::from_secs(60);
        if let Err(RecvTimeoutError::Timeout) = receiver.recv_timeout(timeout) {
            panic!("timeout for shutting down validators",);
        }

        for path in ledger_paths {
            remove_dir_all(path).unwrap();
        }
    }

    #[test]
    fn test_wait_for_supermajority() {
        solana_logger::setup();
        let node_keypair = Arc::new(Keypair::new());
        let cluster_info = ClusterInfo::new(
            ContactInfo::new_localhost(&node_keypair.pubkey(), timestamp()),
            node_keypair,
            SocketAddrSpace::Unspecified,
        );

        let (genesis_config, _mint_keypair) = create_genesis_config(1);
        let bank_forks = BankForks::new_rw_arc(Bank::new_for_tests(&genesis_config));
        let mut config = ValidatorConfig::default_for_test();
        let rpc_override_health_check = Arc::new(AtomicBool::new(false));
        let start_progress = Arc::new(RwLock::new(ValidatorStartProgress::default()));

        assert!(!wait_for_supermajority(
            &config,
            None,
            &bank_forks,
            &cluster_info,
            rpc_override_health_check.clone(),
            &start_progress,
        )
        .unwrap());

        // bank=0, wait=1, should fail
        config.wait_for_supermajority = Some(1);
        assert!(matches!(
            wait_for_supermajority(
                &config,
                None,
                &bank_forks,
                &cluster_info,
                rpc_override_health_check.clone(),
                &start_progress,
            ),
            Err(ValidatorError::NotEnoughLedgerData(_, _)),
        ));

        // bank=1, wait=0, should pass, bank is past the wait slot
        let bank_forks = BankForks::new_rw_arc(Bank::new_from_parent(
            bank_forks.read().unwrap().root_bank(),
            &Pubkey::default(),
            1,
        ));
        config.wait_for_supermajority = Some(0);
        assert!(!wait_for_supermajority(
            &config,
            None,
            &bank_forks,
            &cluster_info,
            rpc_override_health_check.clone(),
            &start_progress,
        )
        .unwrap());

        // bank=1, wait=1, equal, but bad hash provided
        config.wait_for_supermajority = Some(1);
        config.expected_bank_hash = Some(hash(&[1]));
        assert!(matches!(
            wait_for_supermajority(
                &config,
                None,
                &bank_forks,
                &cluster_info,
                rpc_override_health_check,
                &start_progress,
            ),
            Err(ValidatorError::BankHashMismatch(_, _)),
        ));
    }

    #[test]
    fn test_is_snapshot_config_valid() {
        fn new_snapshot_config(
            full_snapshot_archive_interval_slots: Slot,
            incremental_snapshot_archive_interval_slots: Slot,
        ) -> SnapshotConfig {
            SnapshotConfig {
                full_snapshot_archive_interval: SnapshotInterval::Slots(
                    NonZeroU64::new(full_snapshot_archive_interval_slots).unwrap(),
                ),
                incremental_snapshot_archive_interval: SnapshotInterval::Slots(
                    NonZeroU64::new(incremental_snapshot_archive_interval_slots).unwrap(),
                ),
                ..SnapshotConfig::default()
            }
        }

        // default config must be valid
        assert!(is_snapshot_config_valid(&SnapshotConfig::default()));

        // disabled incremental snapshot must be valid
        assert!(is_snapshot_config_valid(&SnapshotConfig {
            incremental_snapshot_archive_interval: SnapshotInterval::Disabled,
            ..SnapshotConfig::default()
        }));

        // disabled full snapshot must be invalid though (if generating snapshots)
        assert!(!is_snapshot_config_valid(&SnapshotConfig {
            full_snapshot_archive_interval: SnapshotInterval::Disabled,
            ..SnapshotConfig::default()
        }));

        // simple config must be valid
        assert!(is_snapshot_config_valid(&new_snapshot_config(400, 200)));
        assert!(is_snapshot_config_valid(&new_snapshot_config(100, 42)));
        assert!(is_snapshot_config_valid(&new_snapshot_config(444, 200)));
        assert!(is_snapshot_config_valid(&new_snapshot_config(400, 222)));

        // config where full interval is not larger than incremental interval must be invalid
        assert!(!is_snapshot_config_valid(&new_snapshot_config(42, 100)));
        assert!(!is_snapshot_config_valid(&new_snapshot_config(100, 100)));
        assert!(!is_snapshot_config_valid(&new_snapshot_config(100, 200)));

        // config with snapshots disabled (or load-only) must be valid
        assert!(is_snapshot_config_valid(&SnapshotConfig::new_disabled()));
        assert!(is_snapshot_config_valid(&SnapshotConfig::new_load_only()));
        assert!(is_snapshot_config_valid(&SnapshotConfig {
            full_snapshot_archive_interval: SnapshotInterval::Slots(NonZeroU64::new(37).unwrap()),
            incremental_snapshot_archive_interval: SnapshotInterval::Slots(
                NonZeroU64::new(41).unwrap()
            ),
            ..SnapshotConfig::new_load_only()
        }));
        assert!(is_snapshot_config_valid(&SnapshotConfig {
            full_snapshot_archive_interval: SnapshotInterval::Disabled,
            incremental_snapshot_archive_interval: SnapshotInterval::Disabled,
            ..SnapshotConfig::new_load_only()
        }));
    }

    fn target_tick_duration() -> Duration {
        // DEFAULT_MS_PER_SLOT = 400
        // DEFAULT_TICKS_PER_SLOT = 64
        // MS_PER_TICK = 6
        //
        // But, DEFAULT_MS_PER_SLOT / DEFAULT_TICKS_PER_SLOT = 6.25
        //
        // So, convert to microseconds first to avoid the integer rounding error
        let target_tick_duration_us =
            solana_clock::DEFAULT_MS_PER_SLOT * 1000 / solana_clock::DEFAULT_TICKS_PER_SLOT;
        assert_eq!(target_tick_duration_us, 6250);
        Duration::from_micros(target_tick_duration_us)
    }

    #[test]
    fn test_poh_speed() {
        solana_logger::setup();
        let poh_config = PohConfig {
            target_tick_duration: target_tick_duration(),
            // make PoH rate really fast to cause the panic condition
            hashes_per_tick: Some(100 * solana_clock::DEFAULT_HASHES_PER_TICK),
            ..PohConfig::default()
        };
        let genesis_config = GenesisConfig {
            poh_config,
            ..GenesisConfig::default()
        };
        let bank = Bank::new_for_tests(&genesis_config);
        assert!(check_poh_speed(&bank, Some(10_000)).is_err());
    }

    #[test]
    fn test_poh_speed_no_hashes_per_tick() {
        solana_logger::setup();
        let poh_config = PohConfig {
            target_tick_duration: target_tick_duration(),
            hashes_per_tick: None,
            ..PohConfig::default()
        };
        let genesis_config = GenesisConfig {
            poh_config,
            ..GenesisConfig::default()
        };
        let bank = Bank::new_for_tests(&genesis_config);
        check_poh_speed(&bank, Some(10_000)).unwrap();
    }
}<|MERGE_RESOLUTION|>--- conflicted
+++ resolved
@@ -1432,14 +1432,11 @@
             record_receiver_sender,
         );
 
-<<<<<<< HEAD
         let consensus_rewards = Arc::new(PLRwLock::new(ConsensusRewards::new(
             cluster_info.clone(),
             leader_schedule_cache.clone(),
         )));
-=======
         let (optimistic_parent_sender, optimistic_parent_receiver) = unbounded();
->>>>>>> 5e1f4481
 
         let block_creation_loop_config = BlockCreationLoopConfig {
             exit: exit.clone(),
@@ -1454,12 +1451,9 @@
             record_receiver_receiver,
             leader_window_info_receiver: leader_window_info_receiver.clone(),
             replay_highest_frozen: replay_highest_frozen.clone(),
-<<<<<<< HEAD
             consensus_rewards: consensus_rewards.clone(),
-=======
             highest_parent_ready: highest_parent_ready.clone(),
             optimistic_parent_receiver: optimistic_parent_receiver.clone(),
->>>>>>> 5e1f4481
         };
         let block_creation_loop = BlockCreationLoop::new(block_creation_loop_config);
 
