--- conflicted
+++ resolved
@@ -6,11 +6,7 @@
 
 pub mod block_creation_loop;
 pub mod certificate_pool;
-<<<<<<< HEAD
-=======
 pub mod parent_ready_tracker;
-pub mod transaction;
->>>>>>> 7eb953e6
 pub mod utils;
 pub mod vote_certificate;
 pub mod vote_history;
@@ -47,8 +43,6 @@
         matches!(self, Self::FinalizeFast(_, _, _))
     }
 
-<<<<<<< HEAD
-=======
     #[allow(dead_code)]
     pub(crate) fn is_finalization_variant(&self) -> bool {
         matches!(self, Self::Finalize(_) | Self::FinalizeFast(_, _, _))
@@ -64,7 +58,6 @@
         matches!(self, Self::Skip(_))
     }
 
->>>>>>> 7eb953e6
     pub(crate) fn to_block(self) -> Option<Block> {
         match self {
             CertificateId::Finalize(_) | CertificateId::Skip(_) => None,
