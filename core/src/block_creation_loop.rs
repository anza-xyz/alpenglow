--- conflicted
+++ resolved
@@ -9,11 +9,8 @@
         banking_trace::BankingTracer,
         replay_stage::{Finalizer, ReplayStage},
     },
-<<<<<<< HEAD
+    crossbeam_channel::Receiver,
     parking_lot::RwLock as PLRwLock,
-=======
-    crossbeam_channel::Receiver,
->>>>>>> 5e1f4481
     solana_clock::Slot,
     solana_entry::block_component::BlockFooterV1,
     solana_gossip::cluster_info::ClusterInfo,
@@ -36,18 +33,10 @@
         block_component_processor::BlockComponentProcessor,
     },
     solana_version::version,
-<<<<<<< HEAD
     solana_votor::{
         common::block_timeout, consensus_rewards::ConsensusRewards, event::LeaderWindowInfo,
-        votor::LeaderWindowNotifier,
     },
-    solana_votor_messages::{
-        migration::MigrationStatus,
-        rewards_certificate::{NotarRewardCertificate, SkipRewardCertificate},
-    },
-=======
-    solana_votor::{common::block_timeout, event::LeaderWindowInfo},
->>>>>>> 5e1f4481
+    solana_votor_messages::rewards_certificate::{NotarRewardCertificate, SkipRewardCertificate},
     stats::{BlockCreationLoopMetrics, SlotMetrics},
     std::{
         sync::{
@@ -155,27 +144,6 @@
     ),
 }
 
-<<<<<<< HEAD
-fn produce_block_footer(
-    block_producer_time_nanos: u64,
-    skip_reward_certificate: Option<SkipRewardCertificate>,
-    notar_reward_certificate: Option<NotarRewardCertificate>,
-) -> VersionedBlockMarker {
-    let footer = BlockFooterV1 {
-        block_producer_time_nanos,
-        skip_reward_certificate,
-        notar_reward_certificate,
-        block_user_agent: format!("agave/{}", version!()).into_bytes(),
-    };
-
-    let footer = VersionedBlockFooter::Current(footer);
-    let footer = BlockMarkerV1::BlockFooter(footer);
-
-    VersionedBlockMarker::Current(footer)
-}
-
-=======
->>>>>>> 5e1f4481
 /// The block creation loop.
 ///
 /// The `votor::consensus_pool_service` tracks when it is our leader window, and
@@ -195,13 +163,9 @@
         record_receiver_receiver,
         leader_window_info_receiver,
         replay_highest_frozen,
-<<<<<<< HEAD
-        migration_status,
-        consensus_rewards,
-=======
         highest_parent_ready,
         optimistic_parent_receiver,
->>>>>>> 5e1f4481
+        consensus_rewards,
     } = config;
 
     // Similar to Votor, if this loop dies kill the validator
@@ -414,7 +378,11 @@
 
 /// Produces a block footer with the current timestamp and version information.
 /// The bank_hash field is left as default and will be filled in after the bank freezes.
-fn produce_block_footer(bank: Arc<Bank>) -> BlockFooterV1 {
+fn produce_block_footer(
+    bank: Arc<Bank>,
+    skip_reward_certificate: Option<SkipRewardCertificate>,
+    notar_reward_certificate: Option<NotarRewardCertificate>,
+) -> BlockFooterV1 {
     let mut block_producer_time_nanos = SystemTime::now()
         .duration_since(UNIX_EPOCH)
         .expect("Misconfigured system clock; couldn't measure block producer time.")
@@ -441,6 +409,8 @@
         bank_hash: Hash::default(),
         block_producer_time_nanos: block_producer_time_nanos as u64,
         block_user_agent: format!("agave/{}", version!()).into_bytes(),
+        skip_reward_certificate,
+        notar_reward_certificate,
     }
 }
 
@@ -495,16 +465,6 @@
         )?;
     }
 
-<<<<<<< HEAD
-    // Construct and send the block footer
-    let mut w_poh_recorder = poh_recorder.write().unwrap();
-    let block_producer_time_nanos = w_poh_recorder.working_bank_block_producer_time_nanos();
-    let (skip, notar) = handle.join().unwrap();
-    let footer = produce_block_footer(block_producer_time_nanos, skip, notar);
-    w_poh_recorder.send_marker(footer)?;
-
-=======
->>>>>>> 5e1f4481
     // Alpentick and clear bank
     let mut w_poh_recorder = poh_recorder.write().unwrap();
     let bank = w_poh_recorder
@@ -525,7 +485,12 @@
 
     // Produce the footer with the current timestamp
     let working_bank = w_poh_recorder.working_bank().unwrap();
-    let footer = produce_block_footer(working_bank.bank.clone_without_scheduler());
+    let (skip_reward_certificate, notar_reward_certificate) = handle.join().unwrap();
+    let footer = produce_block_footer(
+        working_bank.bank.clone_without_scheduler(),
+        skip_reward_certificate,
+        notar_reward_certificate,
+    );
 
     BlockComponentProcessor::update_bank_with_footer(
         working_bank.bank.clone_without_scheduler(),
