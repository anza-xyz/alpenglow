//! The `tpu` module implements the Transaction Processing Unit, a
//! multi-stage transaction processing pipeline in software.

pub use solana_sdk::net::DEFAULT_TPU_COALESCE;
// allow multiple connections for NAT and any open/close overlap
#[deprecated(
    since = "2.2.0",
    note = "Use solana_streamer::quic::DEFAULT_MAX_QUIC_CONNECTIONS_PER_PEER instead"
)]
pub use solana_streamer::quic::DEFAULT_MAX_QUIC_CONNECTIONS_PER_PEER as MAX_QUIC_CONNECTIONS_PER_PEER;
use {
    crate::{
        banking_stage::BankingStage,
        banking_trace::{Channels, TracerThread},
        cluster_info_vote_listener::{
            ClusterInfoVoteListener, DuplicateConfirmedSlotsSender, GossipVerifiedVoteHashSender,
            VerifiedVoteSender, VoteTracker,
        },
        fetch_stage::FetchStage,
        forwarding_stage::ForwardingStage,
        sigverifier::{
            bls_sigverifier::BLSSigVerifier, ed25519_sigverifier::TransactionSigVerifier,
        },
        sigverify_stage::SigVerifyStage,
        staked_nodes_updater_service::StakedNodesUpdaterService,
        tpu_entry_notifier::TpuEntryNotifier,
        validator::{BlockProductionMethod, GeneratorConfig, TransactionStructure},
    },
    bytes::Bytes,
    crossbeam_channel::{bounded, unbounded, Receiver},
    solana_client::connection_cache::ConnectionCache,
    solana_gossip::cluster_info::ClusterInfo,
    solana_ledger::{
        blockstore::Blockstore, blockstore_processor::TransactionStatusSender,
        entry_notifier_service::EntryNotifierSender,
    },
    solana_perf::data_budget::DataBudget,
    solana_poh::poh_recorder::{PohRecorder, WorkingBankEntry},
    solana_rpc::{
        optimistically_confirmed_bank_tracker::BankNotificationSender,
        rpc_subscriptions::RpcSubscriptions,
    },
    solana_runtime::{
        bank_forks::BankForks,
        prioritization_fee_cache::PrioritizationFeeCache,
        root_bank_cache::RootBankCache,
        vote_sender_types::{
            AlpenglowBLSMessageSender, AlpenglowVoteSender, ReplayVoteReceiver, ReplayVoteSender,
        },
    },
    solana_sdk::{clock::Slot, pubkey::Pubkey, quic::NotifyKeyUpdate, signature::Keypair},
    solana_streamer::{
        quic::{spawn_server_multi, QuicServerParams, SpawnServerResult},
        streamer::StakedNodes,
    },
    solana_turbine::broadcast_stage::{BroadcastStage, BroadcastStageType},
    std::{
        collections::HashMap,
        net::{SocketAddr, UdpSocket},
        sync::{atomic::AtomicBool, Arc, RwLock},
        thread::{self, JoinHandle},
        time::Duration,
    },
    tokio::sync::mpsc::Sender as AsyncSender,
};

// The maximum number of alpenglow packets that can be processed in a single batch
pub const MAX_ALPENGLOW_PACKET_NUM: usize = 10000;

pub struct TpuSockets {
    pub transactions: Vec<UdpSocket>,
    pub transaction_forwards: Vec<UdpSocket>,
    pub vote: Vec<UdpSocket>,
    pub broadcast: Vec<UdpSocket>,
    pub transactions_quic: Vec<UdpSocket>,
    pub transactions_forwards_quic: Vec<UdpSocket>,
    pub vote_quic: Vec<UdpSocket>,
    pub alpenglow: UdpSocket,
}

pub struct Tpu {
    fetch_stage: FetchStage,
    sigverify_stage: SigVerifyStage,
    vote_sigverify_stage: SigVerifyStage,
    alpenglow_sigverify_stage: SigVerifyStage,
    banking_stage: BankingStage,
    forwarding_stage: JoinHandle<()>,
    cluster_info_vote_listener: ClusterInfoVoteListener,
    broadcast_stage: BroadcastStage,
    tpu_quic_t: thread::JoinHandle<()>,
    tpu_forwards_quic_t: thread::JoinHandle<()>,
    tpu_entry_notifier: Option<TpuEntryNotifier>,
    staked_nodes_updater_service: StakedNodesUpdaterService,
    tracer_thread_hdl: TracerThread,
    tpu_vote_quic_t: thread::JoinHandle<()>,
}

impl Tpu {
    #[allow(clippy::too_many_arguments)]
    pub fn new(
        cluster_info: &Arc<ClusterInfo>,
        poh_recorder: &Arc<RwLock<PohRecorder>>,
        entry_receiver: Receiver<WorkingBankEntry>,
        retransmit_slots_receiver: Receiver<Slot>,
        sockets: TpuSockets,
        subscriptions: &Arc<RpcSubscriptions>,
        transaction_status_sender: Option<TransactionStatusSender>,
        entry_notification_sender: Option<EntryNotifierSender>,
        blockstore: Arc<Blockstore>,
        broadcast_type: &BroadcastStageType,
        exit: Arc<AtomicBool>,
        shred_version: u16,
        vote_tracker: Arc<VoteTracker>,
        bank_forks: Arc<RwLock<BankForks>>,
        verified_vote_sender: VerifiedVoteSender,
        gossip_verified_vote_hash_sender: GossipVerifiedVoteHashSender,
        replay_vote_receiver: ReplayVoteReceiver,
        replay_vote_sender: ReplayVoteSender,
        bank_notification_sender: Option<BankNotificationSender>,
        tpu_coalesce: Duration,
        duplicate_confirmed_slot_sender: DuplicateConfirmedSlotsSender,
        alpenglow_vote_sender: AlpenglowVoteSender,
        alpenglow_bls_message_sender: AlpenglowBLSMessageSender,
        connection_cache: &Arc<ConnectionCache>,
        turbine_quic_endpoint_sender: AsyncSender<(SocketAddr, Bytes)>,
        keypair: &Keypair,
        log_messages_bytes_limit: Option<usize>,
        staked_nodes: &Arc<RwLock<StakedNodes>>,
        shared_staked_nodes_overrides: Arc<RwLock<HashMap<Pubkey, u64>>>,
        banking_tracer_channels: Channels,
        tracer_thread_hdl: TracerThread,
        tpu_enable_udp: bool,
        tpu_quic_server_config: QuicServerParams,
        tpu_fwd_quic_server_config: QuicServerParams,
        vote_quic_server_config: QuicServerParams,
        prioritization_fee_cache: &Arc<PrioritizationFeeCache>,
        block_production_method: BlockProductionMethod,
        transaction_struct: TransactionStructure,
        enable_block_production_forwarding: bool,
        _generator_config: Option<GeneratorConfig>, /* vestigial code for replay invalidator */
    ) -> (Self, Vec<Arc<dyn NotifyKeyUpdate + Sync + Send>>) {
        let TpuSockets {
            transactions: transactions_sockets,
            transaction_forwards: tpu_forwards_sockets,
            vote: tpu_vote_sockets,
            broadcast: broadcast_sockets,
            transactions_quic: transactions_quic_sockets,
            transactions_forwards_quic: transactions_forwards_quic_sockets,
            vote_quic: tpu_vote_quic_sockets,
            alpenglow: alpenglow_socket,
        } = sockets;

        let (packet_sender, packet_receiver) = unbounded();
        let (vote_packet_sender, vote_packet_receiver) = unbounded();
        let (forwarded_packet_sender, forwarded_packet_receiver) = unbounded();
        let (bls_packet_sender, bls_packet_receiver) = bounded(MAX_ALPENGLOW_PACKET_NUM);
<<<<<<< HEAD
=======
        //TODO(wen): we should actually send the messages to voting loop.
        //TODO(wen): actually add error reporing to BLS sigverifier.
        let (bls_verified_message_sender, _) = bounded(MAX_ALPENGLOW_PACKET_NUM);
>>>>>>> e3399dfc
        let fetch_stage = FetchStage::new_with_sender(
            transactions_sockets,
            tpu_forwards_sockets,
            tpu_vote_sockets,
            alpenglow_socket,
            exit.clone(),
            &packet_sender,
            &vote_packet_sender,
            &bls_packet_sender,
            &forwarded_packet_sender,
            forwarded_packet_receiver,
            poh_recorder,
            Some(tpu_coalesce),
            Some(bank_forks.read().unwrap().get_vote_only_mode_signal()),
            tpu_enable_udp,
        );

        let staked_nodes_updater_service = StakedNodesUpdaterService::new(
            exit.clone(),
            bank_forks.clone(),
            staked_nodes.clone(),
            shared_staked_nodes_overrides,
        );

        let Channels {
            non_vote_sender,
            non_vote_receiver,
            tpu_vote_sender,
            tpu_vote_receiver,
            gossip_vote_sender,
            gossip_vote_receiver,
        } = banking_tracer_channels;

        // Streamer for Votes:
        let SpawnServerResult {
            endpoints: _,
            thread: tpu_vote_quic_t,
            key_updater: vote_streamer_key_updater,
        } = spawn_server_multi(
            "solQuicTVo",
            "quic_streamer_tpu_vote",
            tpu_vote_quic_sockets,
            keypair,
            vote_packet_sender.clone(),
            exit.clone(),
            staked_nodes.clone(),
            vote_quic_server_config,
        )
        .unwrap();

        // Streamer for TPU
        let SpawnServerResult {
            endpoints: _,
            thread: tpu_quic_t,
            key_updater,
        } = spawn_server_multi(
            "solQuicTpu",
            "quic_streamer_tpu",
            transactions_quic_sockets,
            keypair,
            packet_sender,
            exit.clone(),
            staked_nodes.clone(),
            tpu_quic_server_config,
        )
        .unwrap();

        // Streamer for TPU forward
        let SpawnServerResult {
            endpoints: _,
            thread: tpu_forwards_quic_t,
            key_updater: forwards_key_updater,
        } = spawn_server_multi(
            "solQuicTpuFwd",
            "quic_streamer_tpu_forwards",
            transactions_forwards_quic_sockets,
            keypair,
            forwarded_packet_sender,
            exit.clone(),
            staked_nodes.clone(),
            tpu_fwd_quic_server_config,
        )
        .unwrap();

        let (forward_stage_sender, forward_stage_receiver) = bounded(1024);
        let sigverify_stage = {
            let verifier = TransactionSigVerifier::new(
                non_vote_sender,
                enable_block_production_forwarding.then(|| forward_stage_sender.clone()),
            );
            SigVerifyStage::new(packet_receiver, verifier, "solSigVerTpu", "tpu-verifier")
        };

        let vote_sigverify_stage = {
            let verifier = TransactionSigVerifier::new_reject_non_vote(
                tpu_vote_sender,
                Some(forward_stage_sender),
            );
            SigVerifyStage::new(
                vote_packet_receiver,
                verifier,
                "solSigVerTpuVot",
                "tpu-vote-verifier",
            )
        };

        let alpenglow_sigverify_stage = {
<<<<<<< HEAD
            let verifier = BLSSigVerifier::new(Some(alpenglow_bls_message_sender));
=======
            let verifier = BLSSigVerifier::new(Some(bls_verified_message_sender));
>>>>>>> e3399dfc
            SigVerifyStage::new(
                bls_packet_receiver,
                verifier,
                "solSigVerAlpenglow",
                "tpu-alpenglow-verifier",
            )
        };

        let cluster_info_vote_listener = ClusterInfoVoteListener::new(
            exit.clone(),
            cluster_info.clone(),
            gossip_vote_sender,
            vote_tracker,
            bank_forks.clone(),
            subscriptions.clone(),
            verified_vote_sender,
            gossip_verified_vote_hash_sender,
            replay_vote_receiver,
            blockstore.clone(),
            bank_notification_sender,
            duplicate_confirmed_slot_sender,
            alpenglow_vote_sender.clone(),
        );

        let banking_stage = BankingStage::new(
            block_production_method,
            transaction_struct,
            cluster_info,
            poh_recorder,
            non_vote_receiver,
            tpu_vote_receiver,
            gossip_vote_receiver,
            transaction_status_sender,
            replay_vote_sender,
            log_messages_bytes_limit,
            bank_forks.clone(),
            prioritization_fee_cache,
            Some(alpenglow_vote_sender),
        );

        let forwarding_stage = ForwardingStage::spawn(
            forward_stage_receiver,
            connection_cache.clone(),
            RootBankCache::new(bank_forks.clone()),
            (cluster_info.clone(), poh_recorder.clone()),
            DataBudget::default(),
        );

        let (entry_receiver, tpu_entry_notifier) =
            if let Some(entry_notification_sender) = entry_notification_sender {
                let (broadcast_entry_sender, broadcast_entry_receiver) = unbounded();
                let tpu_entry_notifier = TpuEntryNotifier::new(
                    entry_receiver,
                    entry_notification_sender,
                    broadcast_entry_sender,
                    exit.clone(),
                );
                (broadcast_entry_receiver, Some(tpu_entry_notifier))
            } else {
                (entry_receiver, None)
            };

        let broadcast_stage = broadcast_type.new_broadcast_stage(
            broadcast_sockets,
            cluster_info.clone(),
            entry_receiver,
            retransmit_slots_receiver,
            exit,
            blockstore,
            bank_forks,
            shred_version,
            turbine_quic_endpoint_sender,
        );

        (
            Self {
                fetch_stage,
                sigverify_stage,
                vote_sigverify_stage,
                alpenglow_sigverify_stage,
                banking_stage,
                forwarding_stage,
                cluster_info_vote_listener,
                broadcast_stage,
                tpu_quic_t,
                tpu_forwards_quic_t,
                tpu_entry_notifier,
                staked_nodes_updater_service,
                tracer_thread_hdl,
                tpu_vote_quic_t,
            },
            vec![key_updater, forwards_key_updater, vote_streamer_key_updater],
        )
    }

    pub fn join(self) -> thread::Result<()> {
        let results = vec![
            self.fetch_stage.join(),
            self.sigverify_stage.join(),
            self.vote_sigverify_stage.join(),
            self.alpenglow_sigverify_stage.join(),
            self.cluster_info_vote_listener.join(),
            self.banking_stage.join(),
            self.forwarding_stage.join(),
            self.staked_nodes_updater_service.join(),
            self.tpu_quic_t.join(),
            self.tpu_forwards_quic_t.join(),
            self.tpu_vote_quic_t.join(),
        ];
        let broadcast_result = self.broadcast_stage.join();
        for result in results {
            result?;
        }
        if let Some(tpu_entry_notifier) = self.tpu_entry_notifier {
            tpu_entry_notifier.join()?;
        }
        let _ = broadcast_result?;
        if let Some(tracer_thread_hdl) = self.tracer_thread_hdl {
            if let Err(tracer_result) = tracer_thread_hdl.join()? {
                error!(
                    "banking tracer thread returned error after successful thread join: {:?}",
                    tracer_result
                );
            }
        }
        Ok(())
    }
}<|MERGE_RESOLUTION|>--- conflicted
+++ resolved
@@ -120,7 +120,7 @@
         tpu_coalesce: Duration,
         duplicate_confirmed_slot_sender: DuplicateConfirmedSlotsSender,
         alpenglow_vote_sender: AlpenglowVoteSender,
-        alpenglow_bls_message_sender: AlpenglowBLSMessageSender,
+        bls_verified_message_sender: AlpenglowBLSMessageSender,
         connection_cache: &Arc<ConnectionCache>,
         turbine_quic_endpoint_sender: AsyncSender<(SocketAddr, Bytes)>,
         keypair: &Keypair,
@@ -154,12 +154,6 @@
         let (vote_packet_sender, vote_packet_receiver) = unbounded();
         let (forwarded_packet_sender, forwarded_packet_receiver) = unbounded();
         let (bls_packet_sender, bls_packet_receiver) = bounded(MAX_ALPENGLOW_PACKET_NUM);
-<<<<<<< HEAD
-=======
-        //TODO(wen): we should actually send the messages to voting loop.
-        //TODO(wen): actually add error reporing to BLS sigverifier.
-        let (bls_verified_message_sender, _) = bounded(MAX_ALPENGLOW_PACKET_NUM);
->>>>>>> e3399dfc
         let fetch_stage = FetchStage::new_with_sender(
             transactions_sockets,
             tpu_forwards_sockets,
@@ -267,11 +261,7 @@
         };
 
         let alpenglow_sigverify_stage = {
-<<<<<<< HEAD
-            let verifier = BLSSigVerifier::new(Some(alpenglow_bls_message_sender));
-=======
             let verifier = BLSSigVerifier::new(Some(bls_verified_message_sender));
->>>>>>> e3399dfc
             SigVerifyStage::new(
                 bls_packet_receiver,
                 verifier,
