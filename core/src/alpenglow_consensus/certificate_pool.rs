--- conflicted
+++ resolved
@@ -1,12 +1,8 @@
 use {
     super::{
         certificate_limits_and_vote_types,
-<<<<<<< HEAD
+        parent_ready_tracker::ParentReadyTracker,
         vote_certificate::{CertificateError, VoteCertificate},
-=======
-        parent_ready_tracker::ParentReadyTracker,
-        vote_certificate::{CertificateError, LegacyVoteCertificate, VoteCertificate},
->>>>>>> 7eb953e6
         vote_history::VoteHistory,
         vote_pool::{VoteKey, VotePool},
         vote_to_certificate_ids, Stake,
@@ -284,7 +280,6 @@
 
     pub(crate) fn insert_certificate(&mut self, cert_id: CertificateId, cert: VC) {
         self.completed_certificates.insert(cert_id, cert);
-
         match cert_id {
             CertificateId::NotarizeFallback(slot, block_id, bank_hash) => self
                 .parent_ready_tracker
@@ -421,11 +416,7 @@
             .unwrap_or(0)
     }
 
-<<<<<<< HEAD
-    pub fn highest_finalized_slot(&self) -> Slot {
-=======
     pub(crate) fn highest_finalized_slot(&self) -> Slot {
->>>>>>> 7eb953e6
         self.completed_certificates
             .iter()
             .filter_map(|(cert_id, _)| match cert_id {
@@ -635,16 +626,10 @@
     my_pubkey: &Pubkey,
     root_bank: &Bank,
     blockstore: &Blockstore,
-<<<<<<< HEAD
     certificate_sender: Option<Sender<(CertificateId, CertificateMessage)>>,
 ) -> CertificatePool<CertificateMessage> {
-    let mut cert_pool = CertificatePool::new_from_root_bank(root_bank, certificate_sender);
-=======
-    certificate_sender: Option<Sender<(CertificateId, LegacyVoteCertificate)>>,
-) -> CertificatePool<LegacyVoteCertificate> {
     let mut cert_pool =
         CertificatePool::new_from_root_bank(*my_pubkey, root_bank, certificate_sender);
->>>>>>> 7eb953e6
     for (slot, slot_cert) in blockstore
         .slot_certificates_iterator(root_bank.slot())
         .unwrap()
@@ -1532,13 +1517,8 @@
             .collect::<Vec<_>>();
         let bank_forks = create_bank_forks(&validator_keypairs);
         let root_bank = bank_forks.read().unwrap().root_bank();
-<<<<<<< HEAD
         let mut pool: CertificatePool<CertificateMessage> =
-            CertificatePool::new_from_root_bank(&root_bank.clone(), None);
-=======
-        let mut pool: CertificatePool<LegacyVoteCertificate> =
             CertificatePool::new_from_root_bank(Pubkey::new_unique(), &root_bank.clone(), None);
->>>>>>> 7eb953e6
         assert_eq!(pool.root(), 0);
 
         let new_bank = Arc::new(create_bank(2, root_bank, &Pubkey::new_unique()));
