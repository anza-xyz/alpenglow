--- conflicted
+++ resolved
@@ -27,11 +27,7 @@
     #[error("Add vote to vote certificate failed: {0}")]
     AddToCertificatePool(#[from] vote_certificate::AddVoteError),
 
-<<<<<<< HEAD
     #[error("Epoch stakes missing for epoch: {0}")]
-=======
-    #[error("Add vote to skip pool failed: {0}")]
->>>>>>> a47bff4daf (Move skip cert into per-slot pool and fix stake.)
     EpochStakesNotFound(Epoch),
 
     #[error("Zero stake")]
@@ -112,11 +108,7 @@
 
     fn update_epoch_stakes_map(&mut self, bank: &Bank) {
         let epoch = bank.epoch();
-<<<<<<< HEAD
         if self.epoch_stakes_map.is_empty() || epoch > self.epoch_stakes_map_cached_at {
-=======
-        if self.epoch_stakes_map.is_empty() || epoch != self.epoch_stakes_map_cached_at {
->>>>>>> a47bff4daf (Move skip cert into per-slot pool and fix stake.)
             self.epoch_stakes_map = Arc::new(bank.epoch_stakes_map().clone());
             self.epoch_stakes_map_cached_at = epoch;
             self.epoch_schedule = bank.epoch_schedule().clone();
@@ -245,13 +237,6 @@
         }
     }
 
-<<<<<<< HEAD
-=======
-    pub fn update(&mut self, total_stake: Stake) {
-        self.skip_pool.update(total_stake);
-    }
-
->>>>>>> 03ab63b4
     /// If complete, returns Some(size), the size of the certificate
     pub fn is_notarization_certificate_complete(&self, slot: Slot) -> Option<usize> {
         self.certificates
@@ -335,7 +320,6 @@
             .unwrap_or(false)
     }
 
-<<<<<<< HEAD
     pub fn skip_certified(&self, slot: Slot) -> bool {
         self.certificates
             .get(&(slot, CertificateType::Skip))
@@ -363,10 +347,6 @@
             }
         }
         Some(tx_set.values().cloned().collect::<Vec<_>>())
-=======
-    pub fn skip_certified(&mut self, slot: Slot, total_stake: Stake) -> bool {
-        self.skip_pool.skip_certified(slot, total_stake)
->>>>>>> 03ab63b4
     }
 
     /// Determines if the leader can start based on notarization and skip certificates.
@@ -408,24 +388,7 @@
             if needs_skip_certificate {
                 let begin_skip_slot = first_alpenglow_slot.max(parent_slot + 1);
                 let end_skip_slot = my_leader_slot - 1;
-<<<<<<< HEAD
                 self.collect_and_aggregate_skip_certificate(begin_skip_slot, end_skip_slot)?
-=======
-                let max_skip_range = self.skip_pool.max_skip_certificate_range();
-                if max_skip_range.contains(&begin_skip_slot)
-                    && max_skip_range.contains(&end_skip_slot)
-                {
-                    self.skip_pool
-                        .get_skip_certificates(total_stake)
-                        .last()
-                        .expect("valid skip certificate must exist")
-                        .1
-                        .clone()
-                } else {
-                    error!("Missing skip certificate certificate for {begin_skip_slot} to {end_skip_slot} have {max_skip_range:?}");
-                    return None;
-                }
->>>>>>> 03ab63b4
             } else {
                 vec![]
             }
