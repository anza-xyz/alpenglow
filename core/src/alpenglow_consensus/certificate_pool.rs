--- conflicted
+++ resolved
@@ -161,11 +161,7 @@
         vote_type: VoteType,
         bank_hash: Option<Hash>,
         block_id: Option<Hash>,
-<<<<<<< HEAD
         transaction: VoteMessage,
-=======
-        transaction: VC::VoteTransaction,
->>>>>>> 8b4df088
         validator_vote_key: &Pubkey,
         validator_stake: Stake,
     ) -> bool {
@@ -220,26 +216,17 @@
                 if accumulated_stake as f64 / (total_stake as f64) < limit {
                     return Ok(highest);
                 }
-<<<<<<< HEAD
                 let mut vote_certificate = VoteCertificate::new(cert_id);
-=======
-                let mut vote_certificate = VC::new(cert_id);
->>>>>>> 8b4df088
                 for vote_type in vote_types {
                     let Some(vote_pool) = self.vote_pools.get(&(slot, *vote_type)) else {
                         continue;
                     };
-<<<<<<< HEAD
-                    vote_pool.add_to_certificate(block_id, bank_hash, &mut vote_certificate)?;
-                }
-=======
                     vote_pool
                         .add_to_certificate(bank_hash, block_id, &mut vote_certificate)
                         .map_err(AddVoteError::Certificate)?;
                 }
                 self.completed_certificates
-                    .insert(cert_id, vote_certificate.clone());
->>>>>>> 8b4df088
+                    .insert(cert_id, vote_certificate.certificate());
                 if let Some(sender) = &self.certificate_sender {
                     if cert_id.is_critical() {
                         if let Err(e) = sender.try_send((cert_id, vote_certificate.certificate())) {
@@ -377,18 +364,8 @@
     pub fn add_vote(&mut self, transaction: VoteMessage) -> Result<Option<Slot>, AddVoteError> {
         let vote = &transaction.vote;
         let slot = vote.slot();
-<<<<<<< HEAD
         let (validator_vote_key, validator_stake, total_stake) =
             self.get_key_and_stakes(slot, transaction.rank)?;
-=======
-        let epoch = self.epoch_schedule.get_epoch(slot);
-        let Some(epoch_stakes) = self.epoch_stakes_map.get(&epoch) else {
-            return Err(AddVoteError::EpochStakesNotFound(epoch));
-        };
-        let validator_stake = epoch_stakes.vote_account_stake(validator_vote_key);
-        let total_stake = epoch_stakes.total_stake();
-
->>>>>>> 8b4df088
         if validator_stake == 0 {
             return Err(AddVoteError::ZeroStake);
         }
@@ -424,11 +401,7 @@
             bank_hash,
             block_id,
             transaction,
-<<<<<<< HEAD
             &validator_vote_key,
-=======
-            validator_vote_key,
->>>>>>> 8b4df088
             validator_stake,
         ) {
             return Ok(None);
@@ -714,17 +687,7 @@
 
         for (cert_id, cert) in certs {
             trace!("{my_pubkey}: loading certificate {cert_id:?} from blockstore into certificate pool");
-<<<<<<< HEAD
             let _ = cert_pool.insert_certificate(cert_id, cert);
-=======
-            let mut legacy_cert = LegacyVoteCertificate::new(cert_id);
-            if let Err(e) = legacy_cert.aggregate(cert.iter()) {
-                panic!(
-                    "{my_pubkey}: Error aggregating certificate {cert_id:?} from blockstore: {e:?}"
-                );
-            }
-            cert_pool.insert_certificate(cert_id, legacy_cert);
->>>>>>> 8b4df088
         }
     }
     cert_pool
@@ -749,33 +712,21 @@
         test_case::test_case,
     };
 
-<<<<<<< HEAD
     fn dummy_transaction(
         keypairs: &[ValidatorVoteKeypairs],
         vote: &Vote,
         rank: usize,
     ) -> VoteMessage {
-=======
-    fn dummy_transaction<VC: VoteCertificate>(
-        keypairs: &[ValidatorVoteKeypairs],
-        vote: &Vote,
-        rank: usize,
-    ) -> VC::VoteTransaction {
->>>>>>> 8b4df088
         let bls_keypair =
             BLSKeypair::derive_from_signer(&keypairs[rank].vote_keypair, b"alpenglow").unwrap();
         let signature: BLSSignature = bls_keypair
             .sign(bincode::serialize(vote).unwrap().as_slice())
             .into();
-<<<<<<< HEAD
         VoteMessage {
             signature,
             vote: *vote,
             rank: rank as u16,
         }
-=======
-        VC::VoteTransaction::new_for_test(signature, *vote, rank)
->>>>>>> 8b4df088
     }
 
     fn create_bank(slot: Slot, parent: Arc<Bank>, pubkey: &Pubkey) -> Bank {
@@ -815,7 +766,6 @@
         Arc<RwLock<BankForks>>,
         CertificatePool,
     ) {
-<<<<<<< HEAD
         let (keypairs, bank_forks, pool) = create_keypairs_bank_forks_and_pool();
         (keypairs, bank_forks, pool)
     }
@@ -831,24 +781,6 @@
                 .add_vote(dummy_transaction(keypairs, &vote, rank))
                 .is_ok());
         }
-=======
-        for rank in 0..6 {
-            assert!(pool
-                .add_vote(
-                    &vote,
-                    dummy_transaction::<VC>(validator_keypairs, &vote, rank),
-                    &validator_keypairs[rank].vote_keypair.pubkey()
-                )
-                .is_ok());
-        }
-        assert!(pool
-            .add_vote(
-                &vote,
-                dummy_transaction::<VC>(validator_keypairs, &vote, 6),
-                &validator_keypairs[6].vote_keypair.pubkey(),
-            )
-            .is_ok());
->>>>>>> 8b4df088
         match vote {
             Vote::Notarize(vote) => assert_eq!(pool.highest_notarized_slot(), vote.slot()),
             Vote::NotarizeFallback(vote) => assert_eq!(pool.highest_notarized_slot(), vote.slot()),
@@ -863,28 +795,15 @@
         pool: &mut CertificatePool,
         start: Slot,
         end: Slot,
-<<<<<<< HEAD
-=======
-        keypairs: &[ValidatorVoteKeypairs],
->>>>>>> 8b4df088
         rank: usize,
     ) {
         for slot in start..=end {
-            let vote = Vote::new_skip_vote(slot);
             assert!(pool
-<<<<<<< HEAD
                 .add_vote(dummy_transaction(
                     keypairs,
                     &Vote::new_skip_vote(slot),
                     rank
                 ))
-=======
-                .add_vote(
-                    &vote,
-                    dummy_transaction::<VC>(keypairs, &vote, rank),
-                    &keypairs[rank].vote_keypair.pubkey(),
-                )
->>>>>>> 8b4df088
                 .is_ok());
         }
     }
@@ -919,7 +838,7 @@
 
     #[test]
     fn test_make_decision_first_alpenglow_slot_edge_case_2() {
-        let (keypairs, mut pool) = create_keypairs_and_pool();
+        let (validator_keypairs, mut pool) = create_keypairs_and_pool();
 
         // If parent_slot < first_alpenglow_slot, and parent_slot > 0
         // no notarization certificate is required, but a skip
@@ -935,7 +854,7 @@
         ));
 
         add_certificate(
-            &keypairs,
+            &validator_keypairs,
             &mut pool,
             Vote::new_skip_vote(first_alpenglow_slot),
         );
@@ -960,7 +879,7 @@
 
     #[test]
     fn test_make_decision_first_alpenglow_slot_edge_case_4() {
-        let (keypairs, mut pool) = create_keypairs_and_pool();
+        let (validator_keypairs, mut pool) = create_keypairs_and_pool();
 
         // If parent_slot < first_alpenglow_slot, and parent_slot == 0,
         // no notarization certificate is required, but a skip certificate will
@@ -976,7 +895,7 @@
         ));
 
         add_certificate(
-            &keypairs,
+            &validator_keypairs,
             &mut pool,
             Vote::new_skip_vote(first_alpenglow_slot),
         );
@@ -985,11 +904,11 @@
 
     #[test]
     fn test_make_decision_first_alpenglow_slot_edge_case_5() {
-        let (keypairs, mut pool) = create_keypairs_and_pool();
+        let (validator_keypairs, mut pool) = create_keypairs_and_pool();
 
         // Valid skip certificate for 1-9 exists
         for slot in 1..=9 {
-            add_certificate(&keypairs, &mut pool, Vote::new_skip_vote(slot));
+            add_certificate(&validator_keypairs, &mut pool, Vote::new_skip_vote(slot));
         }
 
         // Parent slot is equal to 0, so no notarization certificate required
@@ -1001,11 +920,11 @@
 
     #[test]
     fn test_make_decision_first_alpenglow_slot_edge_case_6() {
-        let (keypairs, mut pool) = create_keypairs_and_pool();
+        let (validator_keypairs, mut pool) = create_keypairs_and_pool();
 
         // Valid skip certificate for 1-9 exists
         for slot in 1..=9 {
-            add_certificate(&keypairs, &mut pool, Vote::new_skip_vote(slot));
+            add_certificate(&validator_keypairs, &mut pool, Vote::new_skip_vote(slot));
         }
         // Parent slot is less than first_alpenglow_slot, so no notarization certificate required
         let my_leader_slot = 10;
@@ -1047,11 +966,11 @@
 
     #[test]
     fn test_make_decision_leader_starts_when_no_skip_required() {
-        let (keypairs, mut pool) = create_keypairs_and_pool();
+        let (validator_keypairs, mut pool) = create_keypairs_and_pool();
 
         // Notarize slot 5
         add_certificate(
-            &keypairs,
+            &validator_keypairs,
             &mut pool,
             Vote::new_notarization_vote(5, Hash::default(), Hash::default()),
         );
@@ -1066,11 +985,11 @@
 
     #[test]
     fn test_make_decision_leader_starts_if_notarized_and_skips_valid() {
-        let (keypairs, mut pool) = create_keypairs_and_pool();
+        let (validator_keypairs, mut pool) = create_keypairs_and_pool();
 
         // Notarize slot 5
         add_certificate(
-            &keypairs,
+            &validator_keypairs,
             &mut pool,
             Vote::new_notarization_vote(5, Hash::default(), Hash::default()),
         );
@@ -1078,7 +997,7 @@
 
         // Valid skip certificate for 6-9 exists
         for slot in 6..=9 {
-            add_certificate(&keypairs, &mut pool, Vote::new_skip_vote(slot));
+            add_certificate(&validator_keypairs, &mut pool, Vote::new_skip_vote(slot));
         }
 
         let my_leader_slot = 10;
@@ -1089,11 +1008,11 @@
 
     #[test]
     fn test_make_decision_leader_starts_if_skip_range_superset() {
-        let (keypairs, mut pool) = create_keypairs_and_pool();
+        let (validator_keypairs, mut pool) = create_keypairs_and_pool();
 
         // Notarize slot 5
         add_certificate(
-            &keypairs,
+            &validator_keypairs,
             &mut pool,
             Vote::new_notarization_vote(5, Hash::default(), Hash::default()),
         );
@@ -1103,7 +1022,11 @@
         // Should start leader block even if the beginning of the range is from
         // before your last notarized slot
         for slot in 4..=9 {
-            add_certificate(&keypairs, &mut pool, Vote::new_skip_fallback_vote(slot));
+            add_certificate(
+                &validator_keypairs,
+                &mut pool,
+                Vote::new_skip_fallback_vote(slot),
+            );
         }
 
         let my_leader_slot = 10;
@@ -1112,287 +1035,67 @@
         assert!(pool.make_start_leader_decision(my_leader_slot, parent_slot, first_alpenglow_slot));
     }
 
-<<<<<<< HEAD
-    #[test]
-    fn test_add_vote_new_finalize_certificate() {
-        solana_logger::setup();
-        let (keypairs, mut pool) = create_keypairs_and_pool();
-        assert!(pool
-            .add_vote(dummy_transaction(
-                &keypairs,
-                &Vote::new_finalization_vote(5),
-                5
-            ))
-            .is_ok());
-        assert_eq!(pool.highest_finalized_slot(), 0);
-        // Same key voting again shouldn't make a certificate
-        assert!(pool
-            .add_vote(dummy_transaction(
-                &keypairs,
-                &Vote::new_finalization_vote(5),
-                5
-            ))
-            .is_ok());
-        assert_eq!(pool.highest_finalized_slot(), 0);
-        for rank in 0..4 {
-            assert!(pool
-                .add_vote(dummy_transaction(
-                    &keypairs,
-                    &Vote::new_finalization_vote(5),
-                    rank
-                ))
-                .is_ok());
-        }
-        assert_eq!(pool.highest_finalized_slot(), 0);
-        assert!(pool
-            .add_vote(dummy_transaction(
-                &keypairs,
-                &Vote::new_finalization_vote(5),
-                6
-            ))
-            .is_ok());
-        assert_eq!(pool.highest_finalized_slot(), 5);
-    }
-
-    #[test]
-    fn test_add_vote_new_notarize_certificate() {
-        let (keypairs, mut pool) = create_keypairs_and_pool();
-        assert!(pool
-            .add_vote(dummy_transaction(
-                &keypairs,
-                &Vote::new_notarization_vote(5, Hash::default(), Hash::default()),
-                5
-            ))
-            .is_ok());
-        assert_eq!(pool.highest_notarized_slot(), 0);
-        // Same key voting again shouldn't make a certificate
-        assert!(pool
-            .add_vote(dummy_transaction(
-                &keypairs,
-                &Vote::new_notarization_vote(5, Hash::default(), Hash::default()),
-                5
-            ),)
-            .is_ok());
-        assert_eq!(pool.highest_notarized_slot(), 0);
-
-        for rank in 0..4 {
-            assert!(pool
-                .add_vote(dummy_transaction(
-                    &keypairs,
-                    &Vote::new_notarization_vote(5, Hash::default(), Hash::default()),
-                    rank
-                ),)
-                .is_ok());
-        }
-        assert_eq!(pool.highest_notarized_slot(), 0);
-        assert!(pool
-            .add_vote(dummy_transaction(
-                &keypairs,
-                &Vote::new_notarization_vote(5, Hash::default(), Hash::default()),
-                6
-            ),)
-            .is_ok());
-        assert_eq!(pool.highest_notarized_slot(), 5);
-    }
-
-    #[test]
-    fn test_add_vote_new_notarize_fallback_certificate() {
-        let (keypairs, mut pool) = create_keypairs_and_pool();
-        // 10% voted for notarize_fallback 5
-        assert!(pool
-            .add_vote(dummy_transaction(
-                &keypairs,
-                &Vote::new_notarization_fallback_vote(5, Hash::default(), Hash::default()),
-                4
-            ),)
-            .is_ok());
-        assert_eq!(pool.highest_notarized_slot(), 0);
-        // 20% voted for notarize 5, 20% voted for notarize_fallback 5
-        for rank in 0..2 {
-            assert!(pool
-                .add_vote(dummy_transaction(
-                    &keypairs,
-                    &Vote::new_notarization_vote(5, Hash::default(), Hash::default()),
-                    rank
-                ),)
-                .is_ok());
-        }
-        for rank in 2..4 {
-            assert!(pool
-                .add_vote(dummy_transaction(
-                    &keypairs,
-                    &Vote::new_notarization_vote(5, Hash::default(), Hash::default()),
-                    rank
-                ),)
-                .is_ok());
-        }
-        assert_eq!(pool.highest_notarized_slot(), 0);
-        // Another 10% voted for notarize_fallback 5, we are over the threshold
-        assert!(pool
-            .add_vote(dummy_transaction(
-                &keypairs,
-                &Vote::new_notarization_vote(5, Hash::default(), Hash::default()),
-                5
-            ),)
-            .is_ok());
-        assert_eq!(pool.highest_notarized_slot(), 5);
-    }
-
-    #[test]
-    fn test_add_vote_new_skip_certificate() {
-        let (keypairs, mut pool) = create_keypairs_and_pool();
-        assert!(pool
-            .add_vote(dummy_transaction(&keypairs, &Vote::new_skip_vote(5), 5))
-            .is_ok());
-        assert_eq!(pool.highest_skip_slot(), 0);
-        // Same key voting again shouldn't make a certificate
-        assert!(pool
-            .add_vote(dummy_transaction(&keypairs, &Vote::new_skip_vote(5), 5))
-            .is_ok());
-        assert_eq!(pool.highest_skip_slot(), 0);
-        for rank in 0..4 {
-            assert!(pool
-                .add_vote(dummy_transaction(&keypairs, &Vote::new_skip_vote(5), rank))
-                .is_ok());
-        }
-        assert_eq!(pool.highest_skip_slot(), 0);
-        assert!(pool
-            .add_vote(dummy_transaction(&keypairs, &Vote::new_skip_vote(5), 6))
-            .is_ok());
-        assert_eq!(pool.highest_skip_slot(), 5);
-    }
-
-    #[test]
-    fn test_add_vote_new_skip_fallback_certificate() {
-        let (keypairs, mut pool) = create_keypairs_and_pool();
-        // 10% voted for skip_fallback 5
-        assert!(pool
-            .add_vote(dummy_transaction(
-                &keypairs,
-                &Vote::new_skip_fallback_vote(5),
-                5
-            ))
-            .is_ok());
-        assert_eq!(pool.highest_skip_slot(), 0);
-        // Same key voting again shouldn't make a certificate
-        assert!(pool
-            .add_vote(dummy_transaction(
-                &keypairs,
-                &Vote::new_skip_fallback_vote(5),
-                5
-            ))
-            .is_ok());
-        assert_eq!(pool.highest_skip_slot(), 0);
-        // 20% voted for skip 5, 20% voted for skip_fallback 5
-        for rank in 0..2 {
-            assert!(pool
-                .add_vote(dummy_transaction(&keypairs, &Vote::new_skip_vote(5), rank))
-                .is_ok());
-        }
-        for rank in 2..4 {
-            assert!(pool
-                .add_vote(dummy_transaction(
-                    &keypairs,
-                    &Vote::new_skip_fallback_vote(5),
-                    rank
-                ))
-=======
     #[test_case(Vote::new_finalization_vote(5))]
     #[test_case(Vote::new_notarization_vote(6, Hash::new_unique(), Hash::new_unique()))]
     #[test_case(Vote::new_notarization_fallback_vote(7, Hash::new_unique(), Hash::new_unique()))]
     #[test_case(Vote::new_skip_vote(8))]
     #[test_case(Vote::new_skip_fallback_vote(9))]
     fn test_add_vote_and_create_new_certificate_with_types(vote: Vote) {
-        test_add_vote_and_create_new_certificate_with_type::<LegacyVoteCertificate>(vote);
-        test_add_vote_and_create_new_certificate_with_type::<CertificateMessage>(vote);
-    }
-
-    fn test_add_vote_and_create_new_certificate_with_type<VC: VoteCertificate>(vote: Vote) {
-        let (validator_keypairs, mut pool) = create_keypairs_and_pool::<VC>();
+        let (validator_keypairs, mut pool) = create_keypairs_and_pool();
         let my_validator_ix = 5;
-        let pubkey = validator_keypairs[my_validator_ix].vote_keypair.pubkey();
         let highest_slot_fn = match &vote {
-            Vote::Finalize(_) => |pool: &CertificatePool<VC>| pool.highest_finalized_slot(),
-            Vote::Notarize(_) => |pool: &CertificatePool<VC>| pool.highest_notarized_slot(),
-            Vote::NotarizeFallback(_) => |pool: &CertificatePool<VC>| pool.highest_notarized_slot(),
-            Vote::Skip(_) => |pool: &CertificatePool<VC>| pool.highest_skip_slot(),
-            Vote::SkipFallback(_) => |pool: &CertificatePool<VC>| pool.highest_skip_slot(),
+            Vote::Finalize(_) => |pool: &CertificatePool| pool.highest_finalized_slot(),
+            Vote::Notarize(_) => |pool: &CertificatePool| pool.highest_notarized_slot(),
+            Vote::NotarizeFallback(_) => |pool: &CertificatePool| pool.highest_notarized_slot(),
+            Vote::Skip(_) => |pool: &CertificatePool| pool.highest_skip_slot(),
+            Vote::SkipFallback(_) => |pool: &CertificatePool| pool.highest_skip_slot(),
         };
         assert!(pool
-            .add_vote(
+            .add_vote(dummy_transaction(
+                &validator_keypairs,
                 &vote,
-                dummy_transaction::<VC>(&validator_keypairs, &vote, my_validator_ix),
-                &pubkey,
-            )
+                my_validator_ix
+            ),)
             .is_ok());
         let slot = vote.slot();
         assert!(highest_slot_fn(&pool) < slot);
         // Same key voting again shouldn't make a certificate
         assert!(pool
-            .add_vote(
+            .add_vote(dummy_transaction(
+                &validator_keypairs,
                 &vote,
-                dummy_transaction::<VC>(&validator_keypairs, &vote, my_validator_ix),
-                &pubkey,
-            )
+                my_validator_ix
+            ),)
             .is_ok());
         assert!(highest_slot_fn(&pool) < slot);
         for rank in 0..4 {
             assert!(pool
-                .add_vote(
-                    &vote,
-                    dummy_transaction::<VC>(&validator_keypairs, &vote, rank),
-                    &validator_keypairs[rank].vote_keypair.pubkey(),
-                )
->>>>>>> 8b4df088
+                .add_vote(dummy_transaction(&validator_keypairs, &vote, rank),)
                 .is_ok());
         }
         assert!(highest_slot_fn(&pool) < slot);
         let new_validator_ix = 6;
         assert!(pool
-<<<<<<< HEAD
             .add_vote(dummy_transaction(
-                &keypairs,
-                &Vote::new_skip_fallback_vote(5),
-                6
-            ))
-=======
-            .add_vote(
+                &validator_keypairs,
                 &vote,
-                dummy_transaction::<VC>(&validator_keypairs, &vote, new_validator_ix),
-                &validator_keypairs[new_validator_ix].vote_keypair.pubkey(),
-            )
->>>>>>> 8b4df088
+                new_validator_ix
+            ),)
             .is_ok());
         assert_eq!(highest_slot_fn(&pool), slot);
     }
 
     #[test]
     fn test_add_vote_zero_stake() {
-<<<<<<< HEAD
-        let (keypairs, mut pool) = create_keypairs_and_pool();
-=======
-        test_add_vote_zero_stake_with_type::<LegacyVoteCertificate>();
-        test_add_vote_zero_stake_with_type::<CertificateMessage>();
-    }
-
-    fn test_add_vote_zero_stake_with_type<VC: VoteCertificate>() {
-        let (validator_keypairs, mut pool) = create_keypairs_and_pool::<VC>();
->>>>>>> 8b4df088
-
-        let mut bad_transaction = dummy_transaction(&keypairs, &Vote::new_skip_vote(5), 1);
-        bad_transaction.rank = 100; // Set rank to 100, which is invalid
+        let (validator_keypairs, mut pool) = create_keypairs_and_pool();
+
         assert_eq!(
-<<<<<<< HEAD
-            pool.add_vote(bad_transaction),
-            Err(AddVoteError::InvalidRank(100))
-=======
-            pool.add_vote(
+            pool.add_vote(dummy_transaction(
+                &validator_keypairs,
                 &Vote::new_skip_vote(5),
-                dummy_transaction::<VC>(&validator_keypairs, &Vote::new_skip_vote(5), 0),
-                &Pubkey::new_unique()
-            ),
+                100
+            ),),
             Err(AddVoteError::ZeroStake)
->>>>>>> 8b4df088
         );
     }
 
@@ -1408,9 +1111,9 @@
 
     #[test]
     fn test_consecutive_slots() {
-        let (keypairs, mut pool) = create_keypairs_and_pool();
-
-        add_certificate(&keypairs, &mut pool, Vote::new_skip_vote(15));
+        let (validator_keypairs, mut pool) = create_keypairs_and_pool();
+
+        add_certificate(&validator_keypairs, &mut pool, Vote::new_skip_vote(15));
         assert_eq!(pool.highest_skip_slot(), 15);
 
         for i in 0..10 {
@@ -1418,15 +1121,7 @@
             let vote = Vote::new_skip_vote(slot);
             // These should not extend the skip range
             assert!(pool
-<<<<<<< HEAD
-                .add_vote(dummy_transaction(&keypairs, &Vote::new_skip_vote(slot), i))
-=======
-                .add_vote(
-                    &vote,
-                    dummy_transaction::<VC>(&validator_keypairs, &vote, i),
-                    &keypairs.vote_keypair.pubkey()
-                )
->>>>>>> 8b4df088
+                .add_vote(dummy_transaction(&validator_keypairs, &vote, i),)
                 .is_ok());
         }
 
@@ -1435,31 +1130,19 @@
 
     #[test]
     fn test_multi_skip_cert() {
-        let (keypairs, mut pool) = create_keypairs_and_pool();
+        let (validator_keypairs, mut pool) = create_keypairs_and_pool();
 
         // We have 10 validators, 40% voted for (5, 15)
         for rank in 0..4 {
-<<<<<<< HEAD
-            add_skip_vote_range(&keypairs, &mut pool, 5, 15, rank);
+            add_skip_vote_range(&validator_keypairs, &mut pool, 5, 15, rank);
         }
         // 30% voted for (5, 8)
         for rank in 4..7 {
-            add_skip_vote_range(&keypairs, &mut pool, 5, 8, rank);
+            add_skip_vote_range(&validator_keypairs, &mut pool, 5, 8, rank);
         }
         // The rest voted for (11, 15)
         for rank in 7..10 {
-            add_skip_vote_range(&keypairs, &mut pool, 11, 15, rank);
-=======
-            add_skip_vote_range::<VC>(&mut pool, 5, 15, &validator_keypairs, rank);
-        }
-        // 30% voted for (5, 8)
-        for rank in 4..7 {
-            add_skip_vote_range::<VC>(&mut pool, 5, 8, &validator_keypairs, rank);
-        }
-        // The rest voted for (11, 15)
-        for rank in 7..10 {
-            add_skip_vote_range::<VC>(&mut pool, 11, 15, &validator_keypairs, rank);
->>>>>>> 8b4df088
+            add_skip_vote_range(&validator_keypairs, &mut pool, 11, 15, rank);
         }
         // Test slots from 5 to 15, [5, 8] and [11, 15] should be certified, the others aren't
         for slot in 5..9 {
@@ -1475,108 +1158,58 @@
 
     #[test]
     fn test_add_multiple_votes() {
-        let (keypairs, mut pool) = create_keypairs_and_pool();
+        let (validator_keypairs, mut pool) = create_keypairs_and_pool();
 
         // 10 validators, half vote for (5, 15), the other (20, 30)
         for rank in 0..5 {
-<<<<<<< HEAD
-            add_skip_vote_range(&keypairs, &mut pool, 5, 15, rank);
+            add_skip_vote_range(&validator_keypairs, &mut pool, 5, 15, rank);
         }
         for rank in 5..10 {
-            add_skip_vote_range(&keypairs, &mut pool, 20, 30, rank);
-=======
-            add_skip_vote_range::<VC>(&mut pool, 5, 15, &validator_keypairs, rank);
-        }
-        for rank in 5..10 {
-            add_skip_vote_range::<VC>(&mut pool, 20, 30, &validator_keypairs, rank);
->>>>>>> 8b4df088
+            add_skip_vote_range(&validator_keypairs, &mut pool, 20, 30, rank);
         }
         assert_eq!(pool.highest_skip_slot(), 0);
 
         // Now the first half vote for (5, 30)
         for rank in 0..5 {
-<<<<<<< HEAD
-            add_skip_vote_range(&keypairs, &mut pool, 5, 30, rank);
-=======
-            add_skip_vote_range::<VC>(&mut pool, 5, 30, &validator_keypairs, rank);
->>>>>>> 8b4df088
+            add_skip_vote_range(&validator_keypairs, &mut pool, 5, 30, rank);
         }
         assert_single_certificate_range(&pool, 20, 30);
     }
 
     #[test]
     fn test_add_multiple_disjoint_votes() {
-        let (keypairs, mut pool) = create_keypairs_and_pool();
+        let (validator_keypairs, mut pool) = create_keypairs_and_pool();
         // 50% of the validators vote for (1, 10)
         for rank in 0..5 {
-<<<<<<< HEAD
-            add_skip_vote_range(&keypairs, &mut pool, 1, 10, rank);
-=======
-            add_skip_vote_range::<VC>(&mut pool, 1, 10, &validator_keypairs, rank);
->>>>>>> 8b4df088
+            add_skip_vote_range(&validator_keypairs, &mut pool, 1, 10, rank);
         }
         // 10% vote for skip 2
         let vote = Vote::new_skip_vote(2);
         assert!(pool
-<<<<<<< HEAD
-            .add_vote(dummy_transaction(&keypairs, &Vote::new_skip_vote(2), 6))
+            .add_vote(dummy_transaction(&validator_keypairs, &vote, 6),)
             .is_ok());
         assert_eq!(pool.highest_skip_slot(), 2);
 
         assert_single_certificate_range(&pool, 2, 2);
-        // 10% vote for (4, 4)
-        assert!(pool
-            .add_vote(dummy_transaction(&keypairs, &Vote::new_skip_vote(4), 7))
-            .is_ok());
-        assert_eq!(pool.highest_skip_slot(), 4);
-
-        assert_single_certificate_range(&pool, 2, 2);
-        assert_single_certificate_range(&pool, 4, 4);
-        // 10% vote for (3, 3)
-        assert!(pool
-            .add_vote(dummy_transaction(&keypairs, &Vote::new_skip_vote(3), 8))
-=======
-            .add_vote(
-                &vote,
-                dummy_transaction::<VC>(&validator_keypairs, &vote, 6),
-                &validator_keypairs[6].vote_keypair.pubkey(),
-            )
-            .is_ok());
-        assert_eq!(pool.highest_skip_slot(), 2);
-
-        assert_single_certificate_range::<VC>(&pool, 2, 2);
         // 10% vote for skip 4
         let vote = Vote::new_skip_vote(4);
         assert!(pool
-            .add_vote(
-                &vote,
-                dummy_transaction::<VC>(&validator_keypairs, &vote, 7),
-                &validator_keypairs[7].vote_keypair.pubkey(),
-            )
+            .add_vote(dummy_transaction(&validator_keypairs, &vote, 7),)
             .is_ok());
         assert_eq!(pool.highest_skip_slot(), 4);
 
-        assert_single_certificate_range::<VC>(&pool, 2, 2);
-        assert_single_certificate_range::<VC>(&pool, 4, 4);
+        assert_single_certificate_range(&pool, 2, 2);
+        assert_single_certificate_range(&pool, 4, 4);
         // 10% vote for skip 3
         let vote = Vote::new_skip_vote(3);
         assert!(pool
-            .add_vote(
-                &vote,
-                dummy_transaction::<VC>(&validator_keypairs, &vote, 8),
-                &validator_keypairs[8].vote_keypair.pubkey(),
-            )
->>>>>>> 8b4df088
+            .add_vote(dummy_transaction(&validator_keypairs, &vote, 8),)
             .is_ok());
         assert_eq!(pool.highest_skip_slot(), 4);
         assert_single_certificate_range(&pool, 2, 4);
         assert!(pool.skip_certified(3));
         // Let the last 10% vote for (3, 10) now
-<<<<<<< HEAD
-        add_skip_vote_range(&keypairs, &mut pool, 3, 10, 8);
-=======
-        add_skip_vote_range::<VC>(&mut pool, 3, 10, &validator_keypairs, 8);
->>>>>>> 8b4df088
+        add_skip_vote_range(&validator_keypairs, &mut pool, 3, 10, 8);
         assert_eq!(pool.highest_skip_slot(), 10);
         assert_single_certificate_range(&pool, 2, 10);
         assert!(pool.skip_certified(7));
@@ -1584,88 +1217,50 @@
 
     #[test]
     fn test_update_existing_singleton_vote() {
-        let (keypairs, mut pool) = create_keypairs_and_pool();
+        let (validator_keypairs, mut pool) = create_keypairs_and_pool();
         // 50% voted on (1, 6)
         for rank in 0..5 {
-<<<<<<< HEAD
-            add_skip_vote_range(&keypairs, &mut pool, 1, 6, rank);
-=======
-            add_skip_vote_range::<VC>(&mut pool, 1, 6, &validator_keypairs, rank);
->>>>>>> 8b4df088
+            add_skip_vote_range(&validator_keypairs, &mut pool, 1, 6, rank);
         }
         // Range expansion on a singleton vote should be ok
         let vote = Vote::new_skip_vote(1);
         assert!(pool
-<<<<<<< HEAD
-            .add_vote(dummy_transaction(&keypairs, &Vote::new_skip_vote(1), 6))
+            .add_vote(dummy_transaction(&validator_keypairs, &vote, 6),)
             .is_ok());
         assert_eq!(pool.highest_skip_slot(), 1);
-        add_skip_vote_range(&keypairs, &mut pool, 1, 6, 6);
-=======
-            .add_vote(
-                &vote,
-                dummy_transaction::<VC>(&validator_keypairs, &vote, 6),
-                &validator_keypairs[6].vote_keypair.pubkey()
-            )
-            .is_ok());
-        assert_eq!(pool.highest_skip_slot(), 1);
-        add_skip_vote_range::<VC>(&mut pool, 1, 6, &validator_keypairs, 6);
->>>>>>> 8b4df088
+        add_skip_vote_range(&validator_keypairs, &mut pool, 1, 6, 6);
         assert_eq!(pool.highest_skip_slot(), 6);
         assert_single_certificate_range(&pool, 1, 6);
     }
 
     #[test]
     fn test_update_existing_vote() {
-        let (keypairs, mut pool) = create_keypairs_and_pool();
+        let (validator_keypairs, mut pool) = create_keypairs_and_pool();
         // 50% voted for (10, 25)
         for rank in 0..5 {
-<<<<<<< HEAD
-            add_skip_vote_range(&keypairs, &mut pool, 10, 25, rank);
-=======
-            add_skip_vote_range::<VC>(&mut pool, 10, 25, &validator_keypairs, rank);
->>>>>>> 8b4df088
-        }
-
-<<<<<<< HEAD
-        add_skip_vote_range(&keypairs, &mut pool, 10, 20, 6);
-=======
-        add_skip_vote_range::<VC>(&mut pool, 10, 20, &validator_keypairs, 6);
->>>>>>> 8b4df088
+            add_skip_vote_range(&validator_keypairs, &mut pool, 10, 25, rank);
+        }
+
+        add_skip_vote_range(&validator_keypairs, &mut pool, 10, 20, 6);
         assert_eq!(pool.highest_skip_slot(), 20);
         assert_single_certificate_range(&pool, 10, 20);
 
         // AlreadyExists, silently fail
         let vote = Vote::new_skip_vote(20);
         assert!(pool
-<<<<<<< HEAD
-            .add_vote(dummy_transaction(&keypairs, &Vote::new_skip_vote(20), 6))
-=======
-            .add_vote(
-                &vote,
-                dummy_transaction::<VC>(&validator_keypairs, &vote, 6),
-                &pubkey
-            )
->>>>>>> 8b4df088
+            .add_vote(dummy_transaction(&validator_keypairs, &vote, 6),)
             .is_ok());
     }
 
     #[test]
     fn test_threshold_not_reached() {
-        let (keypairs, mut pool) = create_keypairs_and_pool();
+        let (validator_keypairs, mut pool) = create_keypairs_and_pool();
         // half voted (5, 15) and the other half voted (20, 30)
         for rank in 0..5 {
-<<<<<<< HEAD
-            add_skip_vote_range(&keypairs, &mut pool, 5, 15, rank);
+            add_skip_vote_range(&validator_keypairs, &mut pool, 5, 15, rank);
         }
         for rank in 5..10 {
-            add_skip_vote_range(&keypairs, &mut pool, 20, 30, rank);
-=======
-            add_skip_vote_range::<VC>(&mut pool, 5, 15, &validator_keypairs, rank);
-        }
-        for rank in 5..10 {
-            add_skip_vote_range::<VC>(&mut pool, 20, 30, &validator_keypairs, rank);
->>>>>>> 8b4df088
+            add_skip_vote_range(&validator_keypairs, &mut pool, 20, 30, rank);
         }
         for slot in 5..31 {
             assert!(!pool.skip_certified(slot));
@@ -1674,20 +1269,13 @@
 
     #[test]
     fn test_update_and_skip_range_certify() {
-        let (keypairs, mut pool) = create_keypairs_and_pool();
+        let (validator_keypairs, mut pool) = create_keypairs_and_pool();
         // half voted (5, 15) and the other half voted (10, 30)
         for rank in 0..5 {
-<<<<<<< HEAD
-            add_skip_vote_range(&keypairs, &mut pool, 5, 15, rank);
+            add_skip_vote_range(&validator_keypairs, &mut pool, 5, 15, rank);
         }
         for rank in 5..10 {
-            add_skip_vote_range(&keypairs, &mut pool, 10, 30, rank);
-=======
-            add_skip_vote_range::<VC>(&mut pool, 5, 15, &validator_keypairs, rank);
-        }
-        for rank in 5..10 {
-            add_skip_vote_range::<VC>(&mut pool, 10, 30, &validator_keypairs, rank);
->>>>>>> 8b4df088
+            add_skip_vote_range(&validator_keypairs, &mut pool, 10, 30, rank);
         }
         for slot in 5..10 {
             assert!(!pool.skip_certified(slot));
@@ -1700,17 +1288,7 @@
 
     #[test]
     fn test_safe_to_notar() {
-<<<<<<< HEAD
-        let (keypairs, mut pool) = create_keypairs_and_pool();
-=======
-        test_safe_to_notar_with_type::<LegacyVoteCertificate>();
-        test_safe_to_notar_with_type::<CertificateMessage>();
-    }
-
-    fn test_safe_to_notar_with_type<VC: VoteCertificate>() {
-        let (validator_keypairs, mut pool) = create_keypairs_and_pool::<VC>();
-        let my_pubkey = validator_keypairs[0].vote_keypair.pubkey();
->>>>>>> 8b4df088
+        let (validator_keypairs, mut pool) = create_keypairs_and_pool();
         let mut vote_history = VoteHistory::default();
 
         // Create bank 2
@@ -1724,35 +1302,14 @@
         // Add a skip from myself.
         let vote = Vote::new_skip_vote(2);
         assert!(pool
-<<<<<<< HEAD
-            .add_vote(dummy_transaction(&keypairs, &Vote::new_skip_vote(2), 0))
-=======
-            .add_vote(
-                &vote,
-                dummy_transaction::<VC>(&validator_keypairs, &vote, 0),
-                &my_pubkey,
-            )
->>>>>>> 8b4df088
+            .add_vote(dummy_transaction(&validator_keypairs, &vote, 0),)
             .is_ok());
         vote_history.add_vote(Vote::new_skip_vote(2));
         // 40% notarized, should succeed
         for rank in 1..5 {
-<<<<<<< HEAD
-            assert!(pool
-                .add_vote(dummy_transaction(
-                    &keypairs,
-                    &Vote::new_notarization_vote(2, block_id, bank_hash),
-                    rank
-                ),)
-=======
             let vote = Vote::new_notarization_vote(2, block_id, bank_hash);
             assert!(pool
-                .add_vote(
-                    &vote,
-                    dummy_transaction::<VC>(&validator_keypairs, &vote, rank),
-                    &validator_keypairs[rank].vote_keypair.pubkey(),
-                )
->>>>>>> 8b4df088
+                .add_vote(dummy_transaction(&validator_keypairs, &vote, rank),)
                 .is_ok());
         }
         assert_eq!(
@@ -1767,22 +1324,9 @@
 
         // Add 20% notarize, but no vote from myself, should fail
         for rank in 1..3 {
-<<<<<<< HEAD
-            assert!(pool
-                .add_vote(dummy_transaction(
-                    &keypairs,
-                    &Vote::new_notarization_vote(3, block_id, bank_hash),
-                    rank
-                ),)
-=======
             let vote = Vote::new_notarization_vote(3, block_id, bank_hash);
             assert!(pool
-                .add_vote(
-                    &vote,
-                    dummy_transaction::<VC>(&validator_keypairs, &vote, rank),
-                    &validator_keypairs[rank].vote_keypair.pubkey(),
-                )
->>>>>>> 8b4df088
+                .add_vote(dummy_transaction(&validator_keypairs, &vote, rank),)
                 .is_ok());
         }
         assert!(pool.safe_to_notar(slot, &vote_history).is_empty());
@@ -1790,33 +1334,16 @@
         // Add a notarize from myself for some other block, but still not enough notar or skip, should fail.
         let vote = Vote::new_notarization_vote(3, Hash::new_unique(), Hash::new_unique());
         assert!(pool
-<<<<<<< HEAD
-            .add_vote(dummy_transaction(&keypairs, &vote, 0))
-=======
-            .add_vote(
-                &vote,
-                dummy_transaction::<VC>(&validator_keypairs, &vote, 0),
-                &my_pubkey
-            )
->>>>>>> 8b4df088
+            .add_vote(dummy_transaction(&validator_keypairs, &vote, 0),)
             .is_ok());
         vote_history.add_vote(vote);
         assert!(pool.safe_to_notar(slot, &vote_history).is_empty());
 
         // Now add 40% skip, should succeed
         for rank in 3..7 {
-<<<<<<< HEAD
-            assert!(pool
-                .add_vote(dummy_transaction(&keypairs, &Vote::new_skip_vote(3), rank))
-=======
             let vote = Vote::new_skip_vote(3);
             assert!(pool
-                .add_vote(
-                    &vote,
-                    dummy_transaction::<VC>(&validator_keypairs, &vote, rank),
-                    &validator_keypairs[rank].vote_keypair.pubkey(),
-                )
->>>>>>> 8b4df088
+                .add_vote(dummy_transaction(&validator_keypairs, &vote, rank),)
                 .is_ok());
         }
         assert_eq!(
@@ -1828,22 +1355,9 @@
         let duplicate_block_id = Hash::new_unique();
         let duplicate_bank_hash = Hash::new_unique();
         for rank in 7..9 {
-<<<<<<< HEAD
-            assert!(pool
-                .add_vote(dummy_transaction(
-                    &keypairs,
-                    &Vote::new_notarization_vote(3, duplicate_block_id, duplicate_bank_hash),
-                    rank
-                ),)
-=======
             let vote = Vote::new_notarization_vote(3, duplicate_block_id, duplicate_bank_hash);
             assert!(pool
-                .add_vote(
-                    &vote,
-                    dummy_transaction::<VC>(&validator_keypairs, &vote, rank),
-                    &validator_keypairs[rank].vote_keypair.pubkey(),
-                )
->>>>>>> 8b4df088
+                .add_vote(dummy_transaction(&validator_keypairs, &vote, rank),)
                 .is_ok());
         }
 
@@ -1872,17 +1386,7 @@
 
     #[test]
     fn test_safe_to_skip() {
-<<<<<<< HEAD
-        let (keypairs, mut pool) = create_keypairs_and_pool();
-=======
-        test_safe_to_skip_with_type::<LegacyVoteCertificate>();
-        test_safe_to_skip_with_type::<CertificateMessage>();
-    }
-
-    fn test_safe_to_skip_with_type<VC: VoteCertificate>() {
-        let (validator_keypairs, mut pool) = create_keypairs_and_pool::<VC>();
-        let my_pubkey = validator_keypairs[0].vote_keypair.pubkey();
->>>>>>> 8b4df088
+        let (validator_keypairs, mut pool) = create_keypairs_and_pool();
         let slot = 2;
         let mut vote_history = VoteHistory::default();
         // No vote from myself, should fail.
@@ -1893,53 +1397,23 @@
         let block_hash = Hash::new_unique();
         let vote = Vote::new_notarization_vote(2, block_id, block_hash);
         assert!(pool
-<<<<<<< HEAD
-            .add_vote(dummy_transaction(&keypairs, &vote, 0))
-=======
-            .add_vote(
-                &vote,
-                dummy_transaction::<VC>(&validator_keypairs, &vote, 0),
-                &my_pubkey
-            )
->>>>>>> 8b4df088
+            .add_vote(dummy_transaction(&validator_keypairs, &vote, 0),)
             .is_ok());
         vote_history.add_vote(vote);
         // Should still fail because there are no other votes.
         assert!(!pool.safe_to_skip(slot, &vote_history));
         // Add 50% skip, should succeed
         for rank in 1..6 {
-<<<<<<< HEAD
-            assert!(pool
-                .add_vote(dummy_transaction(&keypairs, &Vote::new_skip_vote(2), rank))
-=======
             let vote = Vote::new_skip_vote(2);
             assert!(pool
-                .add_vote(
-                    &vote,
-                    dummy_transaction::<VC>(&validator_keypairs, &vote, rank),
-                    &validator_keypairs[rank].vote_keypair.pubkey(),
-                )
->>>>>>> 8b4df088
+                .add_vote(dummy_transaction(&validator_keypairs, &vote, rank),)
                 .is_ok());
         }
         assert!(pool.safe_to_skip(slot, &vote_history));
         // Add 10% more notarize, still safe to skip any more because total voted increased.
-<<<<<<< HEAD
-        assert!(pool
-            .add_vote(dummy_transaction(
-                &keypairs,
-                &Vote::new_notarization_vote(2, block_id, block_hash),
-                6
-            ),)
-=======
         let vote = Vote::new_notarization_vote(2, block_id, block_hash);
         assert!(pool
-            .add_vote(
-                &Vote::new_notarization_vote(2, block_id, block_hash),
-                dummy_transaction::<VC>(&validator_keypairs, &vote, 6),
-                &validator_keypairs[6].vote_keypair.pubkey(),
-            )
->>>>>>> 8b4df088
+            .add_vote(dummy_transaction(&validator_keypairs, &vote, 6),)
             .is_ok());
         assert!(pool.safe_to_skip(slot, &vote_history));
     }
@@ -1958,50 +1432,26 @@
         }
     }
 
-<<<<<<< HEAD
     fn test_reject_conflicting_vote(
-        keypairs: &[ValidatorVoteKeypairs],
         pool: &mut CertificatePool,
-        rank: usize,
-=======
-    fn test_reject_conflicting_vote<VC: VoteCertificate>(
-        pool: &mut CertificatePool<VC>,
         validator_keypairs: &[ValidatorVoteKeypairs],
->>>>>>> 8b4df088
         vote_type_1: VoteType,
         vote_type_2: VoteType,
         slot: Slot,
     ) {
         let vote_1 = create_new_vote(vote_type_1, slot);
         let vote_2 = create_new_vote(vote_type_2, slot);
-<<<<<<< HEAD
         assert!(pool
-            .add_vote(dummy_transaction(keypairs, &vote_1, rank))
+            .add_vote(dummy_transaction(validator_keypairs, &vote_1, 0),)
             .is_ok());
         assert!(pool
-            .add_vote(dummy_transaction(keypairs, &vote_2, rank))
-=======
-        let pubkey = validator_keypairs[0].vote_keypair.pubkey();
-        assert!(pool
-            .add_vote(
-                &vote_1,
-                dummy_transaction::<VC>(validator_keypairs, &vote_1, 0),
-                &pubkey
-            )
-            .is_ok());
-        assert!(pool
-            .add_vote(
-                &vote_2,
-                dummy_transaction::<VC>(validator_keypairs, &vote_2, 0),
-                &pubkey
-            )
->>>>>>> 8b4df088
+            .add_vote(dummy_transaction(validator_keypairs, &vote_2, 0),)
             .is_err());
     }
 
     #[test]
     fn test_reject_conflicting_votes() {
-        let (keypairs, mut pool) = create_keypairs_and_pool();
+        let (validator_keypairs, mut pool) = create_keypairs_and_pool();
         let mut slot = 2;
         for vote_type_1 in [
             VoteType::Finalize,
@@ -2013,13 +1463,8 @@
             let conflicting_vote_types = conflicting_types(vote_type_1);
             for vote_type_2 in conflicting_vote_types {
                 test_reject_conflicting_vote(
-                    &keypairs,
                     &mut pool,
-<<<<<<< HEAD
-                    0,
-=======
                     &validator_keypairs,
->>>>>>> 8b4df088
                     vote_type_1,
                     *vote_type_2,
                     slot,
