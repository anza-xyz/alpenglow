use {
    super::{
        certificate_limits_and_vote_types,
<<<<<<< HEAD
        vote_certificate::{CertificateError, VoteCertificate},
=======
        parent_ready_tracker::ParentReadyTracker,
        vote_certificate::{CertificateError, LegacyVoteCertificate, VoteCertificate},
>>>>>>> 7eb953e6
        vote_history::VoteHistory,
        vote_pool::{VoteKey, VotePool},
        vote_to_certificate_ids, Stake,
    },
    crate::{
        alpenglow_consensus::{
            conflicting_types, CertificateId, VoteType, MAX_ENTRIES_PER_PUBKEY_FOR_NOTARIZE_LITE,
            MAX_ENTRIES_PER_PUBKEY_FOR_OTHER_TYPES, MAX_SLOT_AGE,
            SAFE_TO_NOTAR_MIN_NOTARIZE_AND_SKIP, SAFE_TO_NOTAR_MIN_NOTARIZE_FOR_NOTARIZE_OR_SKIP,
            SAFE_TO_NOTAR_MIN_NOTARIZE_ONLY, SAFE_TO_SKIP_THRESHOLD,
        },
        voting_service::VoteOp,
    },
    alpenglow_vote::{
        bls_message::{BLSMessage, CertificateMessage, VoteMessage},
        certificate::CertificateType,
        vote::Vote,
    },
    crossbeam_channel::Sender,
    solana_ledger::blockstore::Blockstore,
    solana_pubkey::Pubkey,
    solana_runtime::{bank::Bank, epoch_stakes::EpochStakes},
    solana_sdk::{
        clock::{Epoch, Slot},
        epoch_schedule::EpochSchedule,
        hash::Hash,
    },
    std::{
        collections::{BTreeMap, HashMap},
        sync::Arc,
    },
    thiserror::Error,
};

impl VoteType {
    pub fn get_type(vote: &Vote) -> VoteType {
        match vote {
            Vote::Notarize(_) => VoteType::Notarize,
            Vote::NotarizeFallback(_) => VoteType::NotarizeFallback,
            Vote::Skip(_) => VoteType::Skip,
            Vote::SkipFallback(_) => VoteType::SkipFallback,
            Vote::Finalize(_) => VoteType::Finalize,
        }
    }
}

pub type PoolId = (Slot, VoteType);

#[derive(Debug, Error, PartialEq)]
pub enum AddVoteError {
    #[error("Certificate already exists: {0:?}")]
    CertificateAlreadyExists(CertificateId),

    #[error("Conflicting vote type: {0:?} vs existing {1:?} for slot: {2} pubkey: {3}")]
    ConflictingVoteType(VoteType, VoteType, Slot, Pubkey),

    #[error("Epoch stakes missing for epoch: {0}")]
    EpochStakesNotFound(Epoch),

    #[error("Invalid rank: {0}")]
    InvalidRank(u16),

    #[error("Missing bank hash in certificate: {0:?}")]
    MissingBankHash(Slot),

    #[error("Missing block id in certificate: {0:?}")]
    MissingBlockId(Slot),

    #[error("Zero stake")]
    ZeroStake,

    #[error("Unrooted slot")]
    UnrootedSlot,

    #[error("Slot in the future")]
    SlotInFuture,

    #[error("Certificate error: {0}")]
    Certificate(#[from] CertificateError),

    #[error("Certificate sender error")]
    CertificateSenderError,
}

pub struct CertificatePool {
    // Vote pools to do bean counting for votes.
    vote_pools: BTreeMap<PoolId, VotePool>,
    /// Completed certificates
<<<<<<< HEAD
    completed_certificates: BTreeMap<CertificateId, CertificateMessage>,
=======
    completed_certificates: BTreeMap<CertificateId, VC>,
    /// Tracks slots which have reached the parent ready condition:
    /// - They have a potential parent block with a NotarizeFallback certificate
    /// - All slots from the parent have a Skip certificate
    pub(crate) parent_ready_tracker: ParentReadyTracker,
>>>>>>> 7eb953e6
    /// Highest block that has a NotarizeFallback certificate, for use in producing our leader window
    highest_notarized_fallback: Option<(Slot, Hash, Hash)>,
    /// Highest slot that has a Finalized variant certificate, for use in notifying RPC
    highest_finalized_slot: Option<Slot>,
    // Cached epoch_schedule
    epoch_schedule: EpochSchedule,
    // Cached epoch_stakes_map
    epoch_stakes_map: Arc<HashMap<Epoch, EpochStakes>>,
    // The current root, no need to save anything before this slot.
    root: Slot,
    // The epoch of current root.
    root_epoch: Epoch,
    /// The certificate sender, if set, newly created certificates will be sent here
    certificate_sender: Option<Sender<(CertificateId, CertificateMessage)>>,
    /// The voting sender, used to send certificates all-to-all
    voting_sender: Option<Sender<VoteOp>>,
}

impl CertificatePool {
    pub fn new_from_root_bank(
        my_pubkey: Pubkey,
        bank: &Bank,
        certificate_sender: Option<Sender<(CertificateId, CertificateMessage)>>,
        voting_sender: Option<Sender<VoteOp>>,
    ) -> Self {
        // To account for genesis and snapshots we allow default block id until
        // block id can be serialized  as part of the snapshot
        let root_block = (
            bank.slot(),
            bank.block_id().unwrap_or_default(),
            bank.hash(),
        );
        let parent_ready_tracker = ParentReadyTracker::new(my_pubkey, root_block);

        let mut pool = Self {
            vote_pools: BTreeMap::new(),
            completed_certificates: BTreeMap::new(),
            highest_notarized_fallback: None,
            highest_finalized_slot: None,
            epoch_schedule: EpochSchedule::default(),
            epoch_stakes_map: Arc::new(HashMap::new()),
            root: bank.slot(),
            root_epoch: Epoch::default(),
            certificate_sender,
<<<<<<< HEAD
            voting_sender,
=======
            parent_ready_tracker,
>>>>>>> 7eb953e6
        };

        // Update the epoch_stakes_map and root
        pool.update_epoch_stakes_map(bank);
        pool.root = bank.slot();

        pool
    }

    pub fn root(&self) -> Slot {
        self.root
    }

    fn update_epoch_stakes_map(&mut self, bank: &Bank) {
        let epoch = bank.epoch();
        if self.epoch_stakes_map.is_empty() || epoch > self.root_epoch {
            self.epoch_stakes_map = Arc::new(bank.epoch_stakes_map().clone());
            self.root_epoch = epoch;
            self.epoch_schedule = bank.epoch_schedule().clone();
        }
    }

    fn new_vote_pool(vote_type: VoteType) -> VotePool {
        match vote_type {
            VoteType::NotarizeFallback => VotePool::new(MAX_ENTRIES_PER_PUBKEY_FOR_NOTARIZE_LITE),
            _ => VotePool::new(MAX_ENTRIES_PER_PUBKEY_FOR_OTHER_TYPES),
        }
    }

    fn update_vote_pool(
        &mut self,
        slot: Slot,
        vote_type: VoteType,
        bank_hash: Option<Hash>,
        block_id: Option<Hash>,
        transaction: VoteMessage,
        validator_vote_key: &Pubkey,
        validator_stake: Stake,
    ) -> bool {
        let pool = self
            .vote_pools
            .entry((slot, vote_type))
            .or_insert_with(|| Self::new_vote_pool(vote_type));
        pool.add_vote(
            validator_vote_key,
            bank_hash,
            block_id,
            transaction,
            validator_stake,
        )
    }

    /// For a new vote `slot` , `vote_type` checks if any
    /// of the related certificates are newly complete.
    /// For each newly constructed certificate
    /// - Insert it into `self.certificates`
    /// - Potentially update `self.highest_notarized_fallback`,
    /// - If it is a `is_critical` certificate, send via the certificate sender
    /// - Potentially update `self.highest_finalized_slot`,
    /// - If we have a new highest finalized slot, return it
    fn update_certificates(
        &mut self,
        vote: &Vote,
        block_id: Option<Hash>,
        bank_hash: Option<Hash>,
        total_stake: Stake,
    ) -> Result<Option<Slot>, AddVoteError> {
        let slot = vote.slot();
        vote_to_certificate_ids(vote)
            .iter()
            .try_fold(None, |highest, &cert_id| {
                // If the certificate is already complete, skip it
                if self.completed_certificates.contains_key(&cert_id) {
                    return Ok(highest);
                }
                // Otherwise check whether the certificate is complete
                let (limit, vote_types) = certificate_limits_and_vote_types(cert_id);
                let accumulated_stake = vote_types
                    .iter()
                    .filter_map(|vote_type| {
                        Some(
                            self.vote_pools
                                .get(&(slot, *vote_type))?
                                .total_stake_by_key(bank_hash, block_id),
                        )
                    })
                    .sum::<Stake>();
                if accumulated_stake as f64 / (total_stake as f64) < limit {
                    return Ok(highest);
                }
                let mut vote_certificate = VoteCertificate::new(cert_id);
                for vote_type in vote_types {
                    let Some(vote_pool) = self.vote_pools.get(&(slot, *vote_type)) else {
                        continue;
                    };
                    vote_pool
                        .add_to_certificate(bank_hash, block_id, &mut vote_certificate)
                        .map_err(AddVoteError::Certificate)?;
                }
                self.completed_certificates
                    .insert(cert_id, vote_certificate.certificate());
                if let Some(sender) = &self.certificate_sender {
                    if cert_id.is_critical() {
                        if let Err(e) = sender.try_send((cert_id, vote_certificate.certificate())) {
                            error!("Unable to send certificate {cert_id:?}: {e:?}");
                            return Err(AddVoteError::CertificateSenderError);
                        }
                    }
                }
<<<<<<< HEAD
                Ok(self.insert_certificate(cert_id, vote_certificate.certificate()))
=======

                match cert_id {
                    CertificateId::Notarize(_, _, _) => (),
                    CertificateId::NotarizeFallback(slot, block_id, bank_hash) => {
                        self.parent_ready_tracker
                            .add_new_notar_fallback((slot, block_id, bank_hash));
                        if self
                            .highest_notarized_fallback
                            .map_or(true, |(s, _, _)| s < slot)
                        {
                            self.highest_notarized_fallback = Some((slot, block_id, bank_hash));
                        }
                    }
                    CertificateId::Skip(_) => self.parent_ready_tracker.add_new_skip(slot),
                    CertificateId::Finalize(slot) | CertificateId::FinalizeFast(slot, _, _) => {
                        if self.highest_finalized_slot.map_or(true, |s| s < slot) {
                            self.highest_finalized_slot = Some(slot);
                            return Ok(Some(slot));
                        }
                    }
                };

                Ok(highest)
>>>>>>> 7eb953e6
            })
    }

    fn has_conflicting_vote(
        &self,
        slot: Slot,
        vote_type: VoteType,
        validator_vote_key: &Pubkey,
    ) -> Option<VoteType> {
        for conflicting_type in conflicting_types(vote_type) {
            if let Some(pool) = self.vote_pools.get(&(slot, *conflicting_type)) {
                if pool.has_prev_vote(validator_vote_key) {
                    return Some(*conflicting_type);
                }
            }
        }
        None
    }

<<<<<<< HEAD
    pub(crate) fn insert_certificate(
        &mut self,
        cert_id: CertificateId,
        cert: CertificateMessage,
    ) -> Option<Slot> {
        self.completed_certificates.insert(cert_id, cert.clone());
        trace!("Inserting certificate {cert_id:?}");
        // TODO(wen): handle send error.
        if let Some(voting_sender) = &self.voting_sender {
            if let Err(e) = voting_sender.send(VoteOp::PushAlpenglowBLSMessage {
                bls_message: BLSMessage::Certificate(cert),
                slot: cert_id.slot(),
                saved_vote_history: None,
            }) {
                error!("Unable to send certificate {cert_id:?}: {e:?}");
            }
        }
        match cert_id {
            CertificateId::NotarizeFallback(slot, block_id, bank_hash) => {
                if self
                    .highest_notarized_fallback
                    .map_or(true, |(s, _, _)| s < slot)
                {
                    self.highest_notarized_fallback = Some((slot, block_id, bank_hash));
                }
                None
            }
            CertificateId::Finalize(slot) | CertificateId::FinalizeFast(slot, _, _) => {
                if self.highest_finalized_slot.map_or(true, |s| s < slot) {
                    self.highest_finalized_slot = Some(slot);
                    Some(slot)
                } else {
                    None
                }
            }
            _ => None,
        }
    }

    fn get_key_and_stakes(
        &self,
        slot: Slot,
        rank: u16,
    ) -> Result<(Pubkey, Stake, Stake), AddVoteError> {
        let epoch = self.epoch_schedule.get_epoch(slot);
        let epoch_stakes = self
            .epoch_stakes_map
            .get(&epoch)
            .ok_or(AddVoteError::EpochStakesNotFound(epoch))?;
        let Some((vote_key, _)) = epoch_stakes
            .bls_pubkey_to_rank_map()
            .get_pubkey(rank as usize)
        else {
            return Err(AddVoteError::InvalidRank(rank));
        };
        let stake = epoch_stakes.vote_account_stake(vote_key);
        if stake == 0 {
            return Err(AddVoteError::ZeroStake);
        }
        Ok((*vote_key, stake, epoch_stakes.total_stake()))
    }

    pub fn add_certificate(
        &mut self,
        certificate_message: &CertificateMessage,
    ) -> Result<Option<Slot>, AddVoteError> {
        let certificate = &certificate_message.certificate;
        let (block_id, bank_hash) = match certificate.certificate_type {
            CertificateType::FinalizeFast
            | CertificateType::Notarize
            | CertificateType::NotarizeFallback => {
                let block_id = certificate
                    .block_id
                    .ok_or(AddVoteError::MissingBlockId(certificate.slot))?;
                let bank_hash = certificate
                    .replayed_bank_hash
                    .ok_or(AddVoteError::MissingBankHash(certificate.slot))?;
                (block_id, bank_hash)
            }
            // no hash for Finalize or Skip
            CertificateType::Finalize | CertificateType::Skip => (Hash::default(), Hash::default()),
        };
        let cert_id = match certificate.certificate_type {
            CertificateType::Finalize => CertificateId::Finalize(certificate.slot),
            CertificateType::FinalizeFast => {
                CertificateId::FinalizeFast(certificate.slot, block_id, bank_hash)
            }
            CertificateType::Notarize => {
                CertificateId::Notarize(certificate.slot, block_id, bank_hash)
            }
            CertificateType::NotarizeFallback => {
                CertificateId::NotarizeFallback(certificate.slot, block_id, bank_hash)
            }
            CertificateType::Skip => CertificateId::Skip(certificate.slot),
        };
        if self.completed_certificates.contains_key(&cert_id) {
            return Err(AddVoteError::CertificateAlreadyExists(cert_id));
        }
        Ok(self.insert_certificate(cert_id, certificate_message.clone()))
=======
    pub(crate) fn insert_certificate(&mut self, cert_id: CertificateId, cert: VC) {
        self.completed_certificates.insert(cert_id, cert);

        match cert_id {
            CertificateId::NotarizeFallback(slot, block_id, bank_hash) => self
                .parent_ready_tracker
                .add_new_notar_fallback((slot, block_id, bank_hash)),
            CertificateId::Skip(slot) => self.parent_ready_tracker.add_new_skip(slot),
            CertificateId::Finalize(_)
            | CertificateId::FinalizeFast(_, _, _)
            | CertificateId::Notarize(_, _, _) => (),
        }
>>>>>>> 7eb953e6
    }

    /// Adds the new vote the the certificate pool. If a new certificate is created
    /// as a result of this, send it via the `self.certificate_sender`
    ///
    /// If this resulted in a new highest Finalize or FastFinalize certificate,
    /// return the slot
    pub fn add_vote(&mut self, transaction: VoteMessage) -> Result<Option<Slot>, AddVoteError> {
        let vote = &transaction.vote;
        let slot = vote.slot();
        let (validator_vote_key, validator_stake, total_stake) =
            self.get_key_and_stakes(slot, transaction.rank)?;
        if validator_stake == 0 {
            return Err(AddVoteError::ZeroStake);
        }

        if slot < self.root {
            return Err(AddVoteError::UnrootedSlot);
        }
        // We only allow votes
        if slot > self.root + MAX_SLOT_AGE {
            return Err(AddVoteError::SlotInFuture);
        }
        let vote_type = VoteType::get_type(vote);
        let (bank_hash, block_id) = match vote {
            Vote::Notarize(vote) => (Some(*vote.replayed_bank_hash()), Some(*vote.block_id())),
            Vote::NotarizeFallback(vote) => {
                (Some(*vote.replayed_bank_hash()), Some(*vote.block_id()))
            }
            _ => (None, None),
        };
        if let Some(conflicting_type) =
            self.has_conflicting_vote(slot, vote_type, &validator_vote_key)
        {
            return Err(AddVoteError::ConflictingVoteType(
                vote_type,
                conflicting_type,
                slot,
                validator_vote_key,
            ));
        }
        if !self.update_vote_pool(
            slot,
            vote_type,
            bank_hash,
            block_id,
            transaction,
            &validator_vote_key,
            validator_stake,
        ) {
            return Ok(None);
        }
        self.update_certificates(vote, block_id, bank_hash, total_stake)
    }

    /// The highest notarized fallback slot, for use as the parent slot in leader window
    pub fn highest_notarized_fallback(&self) -> Option<(Slot, Hash, Hash)> {
        self.highest_notarized_fallback
    }

    /// The highest fast finalized block, for use in catchup
    pub fn highest_fast_finalized(&self) -> Option<(Slot, Hash, Hash)> {
        self.completed_certificates
            .keys()
            .filter(|cert| cert.is_fast_finalization())
            .max()?
            .to_block()
    }

    #[cfg(test)]
    fn highest_notarized_slot(&self) -> Slot {
        // Return the max of CertificateType::Notarize and CertificateType::NotarizeFallback
        self.completed_certificates
            .iter()
            .filter_map(|(cert_id, _)| match cert_id {
                CertificateId::Notarize(s, _, _) => Some(s),
                CertificateId::NotarizeFallback(s, _, _) => Some(s),
                _ => None,
            })
            .max()
            .copied()
            .unwrap_or(0)
    }

    #[cfg(test)]
    fn highest_skip_slot(&self) -> Slot {
        self.completed_certificates
            .iter()
            .filter_map(|(cert_id, _)| match cert_id {
                CertificateId::Skip(s) => Some(s),
                _ => None,
            })
            .max()
            .copied()
            .unwrap_or(0)
    }

<<<<<<< HEAD
    pub fn highest_finalized_slot(&self) -> Slot {
=======
    pub(crate) fn highest_finalized_slot(&self) -> Slot {
>>>>>>> 7eb953e6
        self.completed_certificates
            .iter()
            .filter_map(|(cert_id, _)| match cert_id {
                CertificateId::Finalize(s) => Some(s),
                CertificateId::FinalizeFast(s, _, _) => Some(s),
                _ => None,
            })
            .max()
            .copied()
            .unwrap_or(0)
    }

    /// Checks if any block in the slot `s` is finalized
    pub fn is_finalized(&self, slot: Slot) -> bool {
        self.completed_certificates.keys().any(|cert_id| {
            matches!(cert_id, CertificateId::Finalize(s) | CertificateId::FinalizeFast(s, _, _) if *s == slot)
        })
    }

    /// Check if the specific block `(block_id, bank_hash)` in slot `s` is notarized
    pub fn is_notarized(&self, slot: Slot, block_id: Hash, bank_hash: Hash) -> bool {
        self.completed_certificates
            .contains_key(&CertificateId::Notarize(slot, block_id, bank_hash))
    }

    /// Checks if the any block in slot `slot` has received a `NotarizeFallback` certificate, if so return
    /// the size of the certificate
    #[cfg(test)]
    pub fn slot_notarized_fallback(&self, slot: Slot) -> Option<usize> {
        self.completed_certificates
            .iter()
            .find_map(|(cert_id, cert)| {
                matches!(cert_id, CertificateId::NotarizeFallback(s,_,_) if *s == slot)
                    .then_some(cert.bitmap.count_ones())
            })
    }

    /// Checks if `slot` has a `Skip` certificate
    pub fn skip_certified(&self, slot: Slot) -> bool {
        self.completed_certificates
            .contains_key(&CertificateId::Skip(slot))
    }

    /// Checks if we have voted to skip `slot` or notarize some block `b' = (block_id', bank_hash')` in `slot`
    /// Additionally check that for some different block `b = (block_id, bank_hash)` in `slot` either:
    /// (i) At least 40% of stake has voted to notarize `b`
    /// (ii) At least 20% of stake voted to notarize `b` and at least 60% of stake voted to either notarize `b` or skip `slot`
    /// and we have not already cast a notarize fallback for this `b`
    /// If all the above hold, return `Some(block_id, bank_hash)` for the `b`
    pub fn safe_to_notar(&self, slot: Slot, vote_history: &VoteHistory) -> Vec<(Hash, Hash)> {
        if vote_history.its_over(slot) {
            return vec![];
        }

        let Some(epoch_stakes) = self
            .epoch_stakes_map
            .get(&self.epoch_schedule.get_epoch(slot))
        else {
            return vec![];
        };
        let total_stake = epoch_stakes.total_stake();

        if !vote_history.voted(slot) {
            return vec![];
        }
        let b_prime = vote_history.voted_notar(slot);

        let skip_ratio = self
            .vote_pools
            .get(&(slot, VoteType::Skip))
            .map_or(0, |pool| pool.total_stake_by_key(None, None)) as f64
            / total_stake as f64;

        let Some(notarize_pool) = self.vote_pools.get(&(slot, VoteType::Notarize)) else {
            return vec![];
        };
        let mut safe_to_notar = vec![];
        for (
            VoteKey {
                bank_hash,
                block_id,
            },
            votes,
        ) in notarize_pool.votes.iter()
        {
            let b_block_id = block_id.unwrap();
            let b_bank_hash = bank_hash.unwrap();
            if vote_history.voted_notar_fallback(slot, b_block_id, b_bank_hash) {
                continue;
            }
            if let Some((prev_block_id, prev_bank_hash)) = b_prime {
                if prev_block_id == b_block_id && prev_bank_hash == b_bank_hash {
                    continue;
                }
            }

            let notarized_ratio = votes.total_stake_by_key as f64 / total_stake as f64;
            let qualifies =
                // Check if the block fits condition (i) 40% of stake holders voted notarize
                notarized_ratio >= SAFE_TO_NOTAR_MIN_NOTARIZE_ONLY
                // Check if the block fits condition (ii) 20% notarized, and 60% notarized or skip
                || (notarized_ratio >= SAFE_TO_NOTAR_MIN_NOTARIZE_FOR_NOTARIZE_OR_SKIP
                    && notarized_ratio + skip_ratio >= SAFE_TO_NOTAR_MIN_NOTARIZE_AND_SKIP);

            if qualifies {
                safe_to_notar.push((b_block_id, b_bank_hash));
            }
        }
        safe_to_notar
    }

    /// Checks if we have already voted to notarize some block in `slot` and additionally that
    /// votedStake(s) - topNotarStake(s) >= 40% where:
    /// - votedStake(s) is the cumulative stake of all nodes who voted notarize or skip on s
    /// - topNotarStake(s) the highest of cumulative notarize stake per block in s
    pub fn safe_to_skip(&self, slot: Slot, vote_history: &VoteHistory) -> bool {
        if vote_history.its_over(slot) {
            return false;
        }

        if vote_history.voted_skip_fallback(slot) {
            return false;
        }

        let epoch = self.epoch_schedule.get_epoch(slot);
        let Some(epoch_stakes) = self.epoch_stakes_map.get(&epoch) else {
            return false;
        };
        let total_stake = epoch_stakes.total_stake();

        if vote_history.voted_notar(slot).is_none() {
            return false;
        }

        let Some(notarize_pool) = self.vote_pools.get(&(slot, VoteType::Notarize)) else {
            return false;
        };
        let voted_stake = notarize_pool.total_stake()
            + self
                .vote_pools
                .get(&(slot, VoteType::Skip))
                .map_or(0, |pool| pool.total_stake());
        let top_notarized_stake = notarize_pool.top_entry_stake();
        (voted_stake - top_notarized_stake) as f64 / total_stake as f64 >= SAFE_TO_SKIP_THRESHOLD
    }

    #[cfg(test)]
    fn make_start_leader_decision(
        &self,
        my_leader_slot: Slot,
        parent_slot: Slot,
        first_alpenglow_slot: Slot,
    ) -> bool {
        // TODO: for GCE tests we WFSM on 1 so slot 1 is exempt
        let needs_notarization_certificate = parent_slot >= first_alpenglow_slot && parent_slot > 1;

        if needs_notarization_certificate
            && self.slot_notarized_fallback(parent_slot).is_none()
            && !self.is_finalized(parent_slot)
        {
            error!("Missing notarization certificate {parent_slot}");
            return false;
        }

        let needs_skip_certificate =
            // handles cases where we are entering the alpenglow epoch, where the first
            // slot in the epoch will pass my_leader_slot == parent_slot
            my_leader_slot != first_alpenglow_slot &&
            my_leader_slot != parent_slot + 1;

        if needs_skip_certificate {
            let begin_skip_slot = first_alpenglow_slot.max(parent_slot + 1);
            for slot in begin_skip_slot..my_leader_slot {
                if !self.skip_certified(slot) {
                    error!(
                        "Missing skip certificate for {slot}, required for skip ceritifcate \
                        from {begin_skip_slot} to build {my_leader_slot}"
                    );
                    return false;
                }
            }
        }

        true
    }

    /// Cleanup any old slots from the certificate pool
    pub fn handle_new_root(&mut self, bank: Arc<Bank>) {
        self.root = bank.slot();
        // `completed_certificates`` now only contains entries >= `slot`
        self.completed_certificates
            .retain(|cert_id, _| match cert_id {
                CertificateId::Finalize(s)
                | CertificateId::FinalizeFast(s, _, _)
                | CertificateId::Notarize(s, _, _)
                | CertificateId::NotarizeFallback(s, _, _)
                | CertificateId::Skip(s) => *s >= self.root,
            });
        self.vote_pools = self
            .vote_pools
            .split_off(&(bank.slot(), VoteType::Finalize));
        self.update_epoch_stakes_map(&bank);
    }
}

pub(crate) fn load_from_blockstore(
    my_pubkey: &Pubkey,
    root_bank: &Bank,
    blockstore: &Blockstore,
<<<<<<< HEAD
    certificate_sender: Option<Sender<(CertificateId, CertificateMessage)>>,
    voting_sender: Sender<VoteOp>,
) -> CertificatePool {
    let mut cert_pool =
        CertificatePool::new_from_root_bank(root_bank, certificate_sender, Some(voting_sender));
=======
    certificate_sender: Option<Sender<(CertificateId, LegacyVoteCertificate)>>,
) -> CertificatePool<LegacyVoteCertificate> {
    let mut cert_pool =
        CertificatePool::new_from_root_bank(*my_pubkey, root_bank, certificate_sender);
>>>>>>> 7eb953e6
    for (slot, slot_cert) in blockstore
        .slot_certificates_iterator(root_bank.slot())
        .unwrap()
    {
        let certs = slot_cert
            .notarize_fallback_certificates
            .into_iter()
            .map(|((block_id, bank_hash), cert)| {
                let cert_id = CertificateId::NotarizeFallback(slot, block_id, bank_hash);
                (cert_id, cert)
            })
            .chain(slot_cert.skip_certificate.map(|cert| {
                let cert_id = CertificateId::Skip(slot);
                (cert_id, cert)
            }));

        for (cert_id, cert) in certs {
            trace!("{my_pubkey}: loading certificate {cert_id:?} from blockstore into certificate pool");
            let _ = cert_pool.insert_certificate(cert_id, cert);
        }
    }
    cert_pool
}

#[cfg(test)]
mod tests {
    use {
        super::*,
        itertools::Itertools,
        solana_bls::{keypair::Keypair as BLSKeypair, Signature as BLSSignature},
        solana_runtime::{
            bank::{Bank, NewBankOptions},
            bank_forks::BankForks,
            genesis_utils::{
                create_genesis_config_with_alpenglow_vote_accounts_no_program,
                ValidatorVoteKeypairs,
            },
        },
        solana_sdk::{clock::Slot, hash::Hash, pubkey::Pubkey, signer::Signer},
        std::sync::{Arc, RwLock},
        test_case::test_case,
    };

    fn dummy_transaction(
        keypairs: &[ValidatorVoteKeypairs],
        vote: &Vote,
        rank: usize,
    ) -> VoteMessage {
        let bls_keypair =
            BLSKeypair::derive_from_signer(&keypairs[rank].vote_keypair, b"alpenglow").unwrap();
        let signature: BLSSignature = bls_keypair
            .sign(bincode::serialize(vote).unwrap().as_slice())
            .into();
        VoteMessage {
            signature,
            vote: *vote,
            rank: rank as u16,
        }
    }

    fn create_bank(slot: Slot, parent: Arc<Bank>, pubkey: &Pubkey) -> Bank {
        Bank::new_from_parent_with_options(parent, pubkey, slot, NewBankOptions::default())
    }

    fn create_bank_forks(validator_keypairs: &[ValidatorVoteKeypairs]) -> Arc<RwLock<BankForks>> {
        let genesis = create_genesis_config_with_alpenglow_vote_accounts_no_program(
            1_000_000_000,
            validator_keypairs,
            vec![100; validator_keypairs.len()],
        );
        let bank0 = Bank::new_for_tests(&genesis.genesis_config);
        BankForks::new_rw_arc(bank0)
    }

    fn create_keypairs_bank_forks_and_pool() -> (
        Vec<ValidatorVoteKeypairs>,
        Arc<RwLock<BankForks>>,
        CertificatePool,
    ) {
        // Create 10 node validatorvotekeypairs vec
        let validator_keypairs = (0..10)
            .map(|_| ValidatorVoteKeypairs::new_rand())
            .collect::<Vec<_>>();
        let bank_forks = create_bank_forks(&validator_keypairs);
        let root_bank = bank_forks.read().unwrap().root_bank();
        (
            validator_keypairs,
<<<<<<< HEAD
            bank_forks,
            CertificatePool::new_from_root_bank(&root_bank.clone(), None, None),
=======
            CertificatePool::new_from_root_bank(Pubkey::new_unique(), &root_bank.clone(), None),
>>>>>>> 7eb953e6
        )
    }

    fn create_bank_forks_and_pool() -> (
        Vec<ValidatorVoteKeypairs>,
        Arc<RwLock<BankForks>>,
        CertificatePool,
    ) {
        let (keypairs, bank_forks, pool) = create_keypairs_bank_forks_and_pool();
        (keypairs, bank_forks, pool)
    }

    fn create_keypairs_and_pool() -> (Vec<ValidatorVoteKeypairs>, CertificatePool) {
        let (keypairs, _, pool) = create_bank_forks_and_pool();
        (keypairs, pool)
    }

    fn add_certificate(keypairs: &[ValidatorVoteKeypairs], pool: &mut CertificatePool, vote: Vote) {
        for rank in 0..7 {
            assert!(pool
                .add_vote(dummy_transaction(keypairs, &vote, rank))
                .is_ok());
        }
        match vote {
            Vote::Notarize(vote) => assert_eq!(pool.highest_notarized_slot(), vote.slot()),
            Vote::NotarizeFallback(vote) => assert_eq!(pool.highest_notarized_slot(), vote.slot()),
            Vote::Skip(vote) => assert_eq!(pool.highest_skip_slot(), vote.slot()),
            Vote::SkipFallback(vote) => assert_eq!(pool.highest_skip_slot(), vote.slot()),
            Vote::Finalize(vote) => assert_eq!(pool.highest_finalized_slot(), vote.slot()),
        }
    }

    fn add_skip_vote_range(
        keypairs: &[ValidatorVoteKeypairs],
        pool: &mut CertificatePool,
        start: Slot,
        end: Slot,
        rank: usize,
    ) {
        for slot in start..=end {
            assert!(pool
                .add_vote(dummy_transaction(
                    keypairs,
                    &Vote::new_skip_vote(slot),
                    rank
                ))
                .is_ok());
        }
    }

    #[test]
    fn test_make_decision_leader_does_not_start_if_notarization_missing() {
        let (_, pool) = create_keypairs_and_pool();

        // No notarization set, pool is default
        let parent_slot = 2;
        let my_leader_slot = 3;
        let first_alpenglow_slot = 0;
        let decision =
            pool.make_start_leader_decision(my_leader_slot, parent_slot, first_alpenglow_slot);
        assert!(
            !decision,
            "Leader should not be allowed to start without notarization"
        );
    }

    #[test]
    fn test_make_decision_first_alpenglow_slot_edge_case_1() {
        let (_, pool) = create_keypairs_and_pool();

        // If parent_slot == 0, you don't need a notarization certificate
        // Because leader_slot == parent_slot + 1, you don't need a skip certificate
        let parent_slot = 0;
        let my_leader_slot = 1;
        let first_alpenglow_slot = 0;
        assert!(pool.make_start_leader_decision(my_leader_slot, parent_slot, first_alpenglow_slot));
    }

    #[test]
    fn test_make_decision_first_alpenglow_slot_edge_case_2() {
        let (validator_keypairs, mut pool) = create_keypairs_and_pool();

        // If parent_slot < first_alpenglow_slot, and parent_slot > 0
        // no notarization certificate is required, but a skip
        // certificate will be
        let parent_slot = 1;
        let my_leader_slot = 3;
        let first_alpenglow_slot = 2;

        assert!(!pool.make_start_leader_decision(
            my_leader_slot,
            parent_slot,
            first_alpenglow_slot,
        ));

        add_certificate(
            &validator_keypairs,
            &mut pool,
            Vote::new_skip_vote(first_alpenglow_slot),
        );

        assert!(pool.make_start_leader_decision(my_leader_slot, parent_slot, first_alpenglow_slot));
    }

    #[test]
    fn test_make_decision_first_alpenglow_slot_edge_case_3() {
        let (_, pool) = create_keypairs_and_pool();
        // If parent_slot == first_alpenglow_slot, and
        // first_alpenglow_slot > 0, you need a notarization certificate
        let parent_slot = 2;
        let my_leader_slot = 3;
        let first_alpenglow_slot = 2;
        assert!(!pool.make_start_leader_decision(
            my_leader_slot,
            parent_slot,
            first_alpenglow_slot,
        ));
    }

    #[test]
    fn test_make_decision_first_alpenglow_slot_edge_case_4() {
        let (validator_keypairs, mut pool) = create_keypairs_and_pool();

        // If parent_slot < first_alpenglow_slot, and parent_slot == 0,
        // no notarization certificate is required, but a skip certificate will
        // be
        let parent_slot = 0;
        let my_leader_slot = 2;
        let first_alpenglow_slot = 1;

        assert!(!pool.make_start_leader_decision(
            my_leader_slot,
            parent_slot,
            first_alpenglow_slot,
        ));

        add_certificate(
            &validator_keypairs,
            &mut pool,
            Vote::new_skip_vote(first_alpenglow_slot),
        );
        assert!(pool.make_start_leader_decision(my_leader_slot, parent_slot, first_alpenglow_slot));
    }

    #[test]
    fn test_make_decision_first_alpenglow_slot_edge_case_5() {
        let (validator_keypairs, mut pool) = create_keypairs_and_pool();

        // Valid skip certificate for 1-9 exists
        for slot in 1..=9 {
            add_certificate(&validator_keypairs, &mut pool, Vote::new_skip_vote(slot));
        }

        // Parent slot is equal to 0, so no notarization certificate required
        let my_leader_slot = 10;
        let parent_slot = 0;
        let first_alpenglow_slot = 0;
        assert!(pool.make_start_leader_decision(my_leader_slot, parent_slot, first_alpenglow_slot));
    }

    #[test]
    fn test_make_decision_first_alpenglow_slot_edge_case_6() {
        let (validator_keypairs, mut pool) = create_keypairs_and_pool();

        // Valid skip certificate for 1-9 exists
        for slot in 1..=9 {
            add_certificate(&validator_keypairs, &mut pool, Vote::new_skip_vote(slot));
        }
        // Parent slot is less than first_alpenglow_slot, so no notarization certificate required
        let my_leader_slot = 10;
        let parent_slot = 4;
        let first_alpenglow_slot = 5;
        assert!(pool.make_start_leader_decision(my_leader_slot, parent_slot, first_alpenglow_slot));
    }

    #[test]
    fn test_make_decision_leader_does_not_start_if_skip_certificate_missing() {
        let (validator_keypairs, bank_forks, mut pool) = create_keypairs_bank_forks_and_pool();

        let my_pubkey = validator_keypairs[0].vote_keypair.pubkey();

        // Create bank 5
        let bank = create_bank(5, bank_forks.read().unwrap().get(0).unwrap(), &my_pubkey);
        bank.freeze();
        bank_forks.write().unwrap().insert(bank);

        // Notarize slot 5
        add_certificate(
            &validator_keypairs,
            &mut pool,
            Vote::new_notarization_vote(5, Hash::default(), Hash::default()),
        );
        assert_eq!(pool.highest_notarized_slot(), 5);

        // No skip certificate for 6-10
        let my_leader_slot = 10;
        let parent_slot = 5;
        let first_alpenglow_slot = 0;
        let decision =
            pool.make_start_leader_decision(my_leader_slot, parent_slot, first_alpenglow_slot);
        assert!(
            !decision,
            "Leader should not be allowed to start if a skip certificate is missing"
        );
    }

    #[test]
    fn test_make_decision_leader_starts_when_no_skip_required() {
        let (validator_keypairs, mut pool) = create_keypairs_and_pool();

        // Notarize slot 5
        add_certificate(
            &validator_keypairs,
            &mut pool,
            Vote::new_notarization_vote(5, Hash::default(), Hash::default()),
        );
        assert_eq!(pool.highest_notarized_slot(), 5);

        // Leader slot is just +1 from notarized slot (no skip needed)
        let my_leader_slot = 6;
        let parent_slot = 5;
        let first_alpenglow_slot = 0;
        assert!(pool.make_start_leader_decision(my_leader_slot, parent_slot, first_alpenglow_slot));
    }

    #[test]
    fn test_make_decision_leader_starts_if_notarized_and_skips_valid() {
        let (validator_keypairs, mut pool) = create_keypairs_and_pool();

        // Notarize slot 5
        add_certificate(
            &validator_keypairs,
            &mut pool,
            Vote::new_notarization_vote(5, Hash::default(), Hash::default()),
        );
        assert_eq!(pool.highest_notarized_slot(), 5);

        // Valid skip certificate for 6-9 exists
        for slot in 6..=9 {
            add_certificate(&validator_keypairs, &mut pool, Vote::new_skip_vote(slot));
        }

        let my_leader_slot = 10;
        let parent_slot = 5;
        let first_alpenglow_slot = 0;
        assert!(pool.make_start_leader_decision(my_leader_slot, parent_slot, first_alpenglow_slot));
    }

    #[test]
    fn test_make_decision_leader_starts_if_skip_range_superset() {
        let (validator_keypairs, mut pool) = create_keypairs_and_pool();

        // Notarize slot 5
        add_certificate(
            &validator_keypairs,
            &mut pool,
            Vote::new_notarization_vote(5, Hash::default(), Hash::default()),
        );
        assert_eq!(pool.highest_notarized_slot(), 5);

        // Valid skip certificate for 4-9 exists
        // Should start leader block even if the beginning of the range is from
        // before your last notarized slot
        for slot in 4..=9 {
            add_certificate(
                &validator_keypairs,
                &mut pool,
                Vote::new_skip_fallback_vote(slot),
            );
        }

        let my_leader_slot = 10;
        let parent_slot = 5;
        let first_alpenglow_slot = 0;
        assert!(pool.make_start_leader_decision(my_leader_slot, parent_slot, first_alpenglow_slot));
    }

    #[test_case(Vote::new_finalization_vote(5))]
    #[test_case(Vote::new_notarization_vote(6, Hash::new_unique(), Hash::new_unique()))]
    #[test_case(Vote::new_notarization_fallback_vote(7, Hash::new_unique(), Hash::new_unique()))]
    #[test_case(Vote::new_skip_vote(8))]
    #[test_case(Vote::new_skip_fallback_vote(9))]
    fn test_add_vote_and_create_new_certificate_with_types(vote: Vote) {
        let (validator_keypairs, mut pool) = create_keypairs_and_pool();
        let my_validator_ix = 5;
        let highest_slot_fn = match &vote {
            Vote::Finalize(_) => |pool: &CertificatePool| pool.highest_finalized_slot(),
            Vote::Notarize(_) => |pool: &CertificatePool| pool.highest_notarized_slot(),
            Vote::NotarizeFallback(_) => |pool: &CertificatePool| pool.highest_notarized_slot(),
            Vote::Skip(_) => |pool: &CertificatePool| pool.highest_skip_slot(),
            Vote::SkipFallback(_) => |pool: &CertificatePool| pool.highest_skip_slot(),
        };
        assert!(pool
            .add_vote(dummy_transaction(
                &validator_keypairs,
                &vote,
                my_validator_ix
            ),)
            .is_ok());
        let slot = vote.slot();
        assert!(highest_slot_fn(&pool) < slot);
        // Same key voting again shouldn't make a certificate
        assert!(pool
            .add_vote(dummy_transaction(
                &validator_keypairs,
                &vote,
                my_validator_ix
            ),)
            .is_ok());
        assert!(highest_slot_fn(&pool) < slot);
        for rank in 0..4 {
            assert!(pool
                .add_vote(dummy_transaction(&validator_keypairs, &vote, rank),)
                .is_ok());
        }
        assert!(highest_slot_fn(&pool) < slot);
        let new_validator_ix = 6;
        assert!(pool
            .add_vote(dummy_transaction(
                &validator_keypairs,
                &vote,
                new_validator_ix
            ),)
            .is_ok());
        assert_eq!(highest_slot_fn(&pool), slot);
    }

    #[test]
    fn test_add_vote_zero_stake() {
        let (validator_keypairs, mut pool) = create_keypairs_and_pool();

        let mut bad_transaction =
            dummy_transaction(&validator_keypairs, &Vote::new_skip_vote(5), 0);
        bad_transaction.rank = 100; // Invalid rank
        assert_eq!(
            pool.add_vote(bad_transaction),
            Err(AddVoteError::InvalidRank(100))
        );
    }

    fn assert_single_certificate_range(
        pool: &CertificatePool,
        exp_range_start: Slot,
        exp_range_end: Slot,
    ) {
        for i in exp_range_start..=exp_range_end {
            assert!(pool.skip_certified(i));
        }
    }

    #[test]
    fn test_consecutive_slots() {
        let (validator_keypairs, mut pool) = create_keypairs_and_pool();

        add_certificate(&validator_keypairs, &mut pool, Vote::new_skip_vote(15));
        assert_eq!(pool.highest_skip_slot(), 15);

        for i in 0..10 {
            let slot = i as u64 + 16;
            let vote = Vote::new_skip_vote(slot);
            // These should not extend the skip range
            assert!(pool
                .add_vote(dummy_transaction(&validator_keypairs, &vote, i),)
                .is_ok());
        }

        assert_single_certificate_range(&pool, 15, 15);
    }

    #[test]
    fn test_multi_skip_cert() {
        let (validator_keypairs, mut pool) = create_keypairs_and_pool();

        // We have 10 validators, 40% voted for (5, 15)
        for rank in 0..4 {
            add_skip_vote_range(&validator_keypairs, &mut pool, 5, 15, rank);
        }
        // 30% voted for (5, 8)
        for rank in 4..7 {
            add_skip_vote_range(&validator_keypairs, &mut pool, 5, 8, rank);
        }
        // The rest voted for (11, 15)
        for rank in 7..10 {
            add_skip_vote_range(&validator_keypairs, &mut pool, 11, 15, rank);
        }
        // Test slots from 5 to 15, [5, 8] and [11, 15] should be certified, the others aren't
        for slot in 5..9 {
            assert!(pool.skip_certified(slot));
        }
        for slot in 9..11 {
            assert!(!pool.skip_certified(slot));
        }
        for slot in 11..=15 {
            assert!(pool.skip_certified(slot));
        }
    }

    #[test]
    fn test_add_multiple_votes() {
        let (validator_keypairs, mut pool) = create_keypairs_and_pool();

        // 10 validators, half vote for (5, 15), the other (20, 30)
        for rank in 0..5 {
            add_skip_vote_range(&validator_keypairs, &mut pool, 5, 15, rank);
        }
        for rank in 5..10 {
            add_skip_vote_range(&validator_keypairs, &mut pool, 20, 30, rank);
        }
        assert_eq!(pool.highest_skip_slot(), 0);

        // Now the first half vote for (5, 30)
        for rank in 0..5 {
            add_skip_vote_range(&validator_keypairs, &mut pool, 5, 30, rank);
        }
        assert_single_certificate_range(&pool, 20, 30);
    }

    #[test]
    fn test_add_multiple_disjoint_votes() {
        let (validator_keypairs, mut pool) = create_keypairs_and_pool();
        // 50% of the validators vote for (1, 10)
        for rank in 0..5 {
            add_skip_vote_range(&validator_keypairs, &mut pool, 1, 10, rank);
        }
        // 10% vote for skip 2
        let vote = Vote::new_skip_vote(2);
        assert!(pool
            .add_vote(dummy_transaction(&validator_keypairs, &vote, 6),)
            .is_ok());
        assert_eq!(pool.highest_skip_slot(), 2);

        assert_single_certificate_range(&pool, 2, 2);
        // 10% vote for skip 4
        let vote = Vote::new_skip_vote(4);
        assert!(pool
            .add_vote(dummy_transaction(&validator_keypairs, &vote, 7),)
            .is_ok());
        assert_eq!(pool.highest_skip_slot(), 4);

        assert_single_certificate_range(&pool, 2, 2);
        assert_single_certificate_range(&pool, 4, 4);
        // 10% vote for skip 3
        let vote = Vote::new_skip_vote(3);
        assert!(pool
            .add_vote(dummy_transaction(&validator_keypairs, &vote, 8),)
            .is_ok());
        assert_eq!(pool.highest_skip_slot(), 4);
        assert_single_certificate_range(&pool, 2, 4);
        assert!(pool.skip_certified(3));
        // Let the last 10% vote for (3, 10) now
        add_skip_vote_range(&validator_keypairs, &mut pool, 3, 10, 8);
        assert_eq!(pool.highest_skip_slot(), 10);
        assert_single_certificate_range(&pool, 2, 10);
        assert!(pool.skip_certified(7));
    }

    #[test]
    fn test_update_existing_singleton_vote() {
        let (validator_keypairs, mut pool) = create_keypairs_and_pool();
        // 50% voted on (1, 6)
        for rank in 0..5 {
            add_skip_vote_range(&validator_keypairs, &mut pool, 1, 6, rank);
        }
        // Range expansion on a singleton vote should be ok
        let vote = Vote::new_skip_vote(1);
        assert!(pool
            .add_vote(dummy_transaction(&validator_keypairs, &vote, 6),)
            .is_ok());
        assert_eq!(pool.highest_skip_slot(), 1);
        add_skip_vote_range(&validator_keypairs, &mut pool, 1, 6, 6);
        assert_eq!(pool.highest_skip_slot(), 6);
        assert_single_certificate_range(&pool, 1, 6);
    }

    #[test]
    fn test_update_existing_vote() {
        let (validator_keypairs, mut pool) = create_keypairs_and_pool();
        // 50% voted for (10, 25)
        for rank in 0..5 {
            add_skip_vote_range(&validator_keypairs, &mut pool, 10, 25, rank);
        }

        add_skip_vote_range(&validator_keypairs, &mut pool, 10, 20, 6);
        assert_eq!(pool.highest_skip_slot(), 20);
        assert_single_certificate_range(&pool, 10, 20);

        // AlreadyExists, silently fail
        let vote = Vote::new_skip_vote(20);
        assert!(pool
            .add_vote(dummy_transaction(&validator_keypairs, &vote, 6),)
            .is_ok());
    }

    #[test]
    fn test_threshold_not_reached() {
        let (validator_keypairs, mut pool) = create_keypairs_and_pool();
        // half voted (5, 15) and the other half voted (20, 30)
        for rank in 0..5 {
            add_skip_vote_range(&validator_keypairs, &mut pool, 5, 15, rank);
        }
        for rank in 5..10 {
            add_skip_vote_range(&validator_keypairs, &mut pool, 20, 30, rank);
        }
        for slot in 5..31 {
            assert!(!pool.skip_certified(slot));
        }
    }

    #[test]
    fn test_update_and_skip_range_certify() {
        let (validator_keypairs, mut pool) = create_keypairs_and_pool();
        // half voted (5, 15) and the other half voted (10, 30)
        for rank in 0..5 {
            add_skip_vote_range(&validator_keypairs, &mut pool, 5, 15, rank);
        }
        for rank in 5..10 {
            add_skip_vote_range(&validator_keypairs, &mut pool, 10, 30, rank);
        }
        for slot in 5..10 {
            assert!(!pool.skip_certified(slot));
        }
        for slot in 16..31 {
            assert!(!pool.skip_certified(slot));
        }
        assert_single_certificate_range(&pool, 10, 15);
    }

    #[test]
    fn test_safe_to_notar() {
        let (validator_keypairs, mut pool) = create_keypairs_and_pool();
        let mut vote_history = VoteHistory::default();

        // Create bank 2
        let slot = 2;
        let block_id = Hash::new_unique();
        let bank_hash = Hash::new_unique();

        // With no votes, this should fail.
        assert!(pool.safe_to_notar(slot, &vote_history).is_empty());

        // Add a skip from myself.
        let vote = Vote::new_skip_vote(2);
        assert!(pool
            .add_vote(dummy_transaction(&validator_keypairs, &vote, 0),)
            .is_ok());
        vote_history.add_vote(Vote::new_skip_vote(2));
        // 40% notarized, should succeed
        for rank in 1..5 {
            let vote = Vote::new_notarization_vote(2, block_id, bank_hash);
            assert!(pool
                .add_vote(dummy_transaction(&validator_keypairs, &vote, rank),)
                .is_ok());
        }
        assert_eq!(
            pool.safe_to_notar(slot, &vote_history),
            vec![(block_id, bank_hash)]
        );

        // Create bank 3
        let slot = 3;
        let block_id = Hash::new_unique();
        let bank_hash = Hash::new_unique();

        // Add 20% notarize, but no vote from myself, should fail
        for rank in 1..3 {
            let vote = Vote::new_notarization_vote(3, block_id, bank_hash);
            assert!(pool
                .add_vote(dummy_transaction(&validator_keypairs, &vote, rank),)
                .is_ok());
        }
        assert!(pool.safe_to_notar(slot, &vote_history).is_empty());

        // Add a notarize from myself for some other block, but still not enough notar or skip, should fail.
        let vote = Vote::new_notarization_vote(3, Hash::new_unique(), Hash::new_unique());
        assert!(pool
            .add_vote(dummy_transaction(&validator_keypairs, &vote, 0),)
            .is_ok());
        vote_history.add_vote(vote);
        assert!(pool.safe_to_notar(slot, &vote_history).is_empty());

        // Now add 40% skip, should succeed
        for rank in 3..7 {
            let vote = Vote::new_skip_vote(3);
            assert!(pool
                .add_vote(dummy_transaction(&validator_keypairs, &vote, rank),)
                .is_ok());
        }
        assert_eq!(
            pool.safe_to_notar(slot, &vote_history),
            vec![(block_id, bank_hash)]
        );

        // Add 20% notarization for another block, we should notify on both
        let duplicate_block_id = Hash::new_unique();
        let duplicate_bank_hash = Hash::new_unique();
        for rank in 7..9 {
            let vote = Vote::new_notarization_vote(3, duplicate_block_id, duplicate_bank_hash);
            assert!(pool
                .add_vote(dummy_transaction(&validator_keypairs, &vote, rank),)
                .is_ok());
        }

        assert_eq!(
            pool.safe_to_notar(slot, &vote_history)
                .into_iter()
                .sorted()
                .collect::<Vec<_>>(),
            vec![
                (block_id, bank_hash),
                (duplicate_block_id, duplicate_bank_hash),
            ]
            .into_iter()
            .sorted()
            .collect::<Vec<_>>()
        );

        // Vote notar fallback, safe to notar should now only notify for the other block
        let vote = Vote::new_notarization_fallback_vote(3, block_id, bank_hash);
        vote_history.add_vote(vote);
        assert_eq!(
            pool.safe_to_notar(slot, &vote_history),
            vec![(duplicate_block_id, duplicate_bank_hash)]
        );
    }

    #[test]
    fn test_safe_to_skip() {
        let (validator_keypairs, mut pool) = create_keypairs_and_pool();
        let slot = 2;
        let mut vote_history = VoteHistory::default();
        // No vote from myself, should fail.
        assert!(!pool.safe_to_skip(slot, &vote_history));

        // Add a notarize from myself.
        let block_id = Hash::new_unique();
        let block_hash = Hash::new_unique();
        let vote = Vote::new_notarization_vote(2, block_id, block_hash);
        assert!(pool
            .add_vote(dummy_transaction(&validator_keypairs, &vote, 0),)
            .is_ok());
        vote_history.add_vote(vote);
        // Should still fail because there are no other votes.
        assert!(!pool.safe_to_skip(slot, &vote_history));
        // Add 50% skip, should succeed
        for rank in 1..6 {
            let vote = Vote::new_skip_vote(2);
            assert!(pool
                .add_vote(dummy_transaction(&validator_keypairs, &vote, rank),)
                .is_ok());
        }
        assert!(pool.safe_to_skip(slot, &vote_history));
        // Add 10% more notarize, still safe to skip any more because total voted increased.
        let vote = Vote::new_notarization_vote(2, block_id, block_hash);
        assert!(pool
            .add_vote(dummy_transaction(&validator_keypairs, &vote, 6),)
            .is_ok());
        assert!(pool.safe_to_skip(slot, &vote_history));
    }

    fn create_new_vote(vote_type: VoteType, slot: Slot) -> Vote {
        match vote_type {
            VoteType::Notarize => {
                Vote::new_notarization_vote(slot, Hash::default(), Hash::default())
            }
            VoteType::NotarizeFallback => {
                Vote::new_notarization_fallback_vote(slot, Hash::default(), Hash::default())
            }
            VoteType::Skip => Vote::new_skip_vote(slot),
            VoteType::SkipFallback => Vote::new_skip_fallback_vote(slot),
            VoteType::Finalize => Vote::new_finalization_vote(slot),
        }
    }

    fn test_reject_conflicting_vote(
        pool: &mut CertificatePool,
        validator_keypairs: &[ValidatorVoteKeypairs],
        vote_type_1: VoteType,
        vote_type_2: VoteType,
        slot: Slot,
    ) {
        let vote_1 = create_new_vote(vote_type_1, slot);
        let vote_2 = create_new_vote(vote_type_2, slot);
        assert!(pool
            .add_vote(dummy_transaction(validator_keypairs, &vote_1, 0),)
            .is_ok());
        assert!(pool
            .add_vote(dummy_transaction(validator_keypairs, &vote_2, 0),)
            .is_err());
    }

    #[test]
    fn test_reject_conflicting_votes() {
        let (validator_keypairs, mut pool) = create_keypairs_and_pool();
        let mut slot = 2;
        for vote_type_1 in [
            VoteType::Finalize,
            VoteType::Notarize,
            VoteType::NotarizeFallback,
            VoteType::Skip,
            VoteType::SkipFallback,
        ] {
            let conflicting_vote_types = conflicting_types(vote_type_1);
            for vote_type_2 in conflicting_vote_types {
                test_reject_conflicting_vote(
                    &mut pool,
                    &validator_keypairs,
                    vote_type_1,
                    *vote_type_2,
                    slot,
                );
            }
            slot += 4;
        }
    }

    #[test]
    fn test_handle_new_root() {
        let validator_keypairs = (0..10)
            .map(|_| ValidatorVoteKeypairs::new_rand())
            .collect::<Vec<_>>();
        let bank_forks = create_bank_forks(&validator_keypairs);
        let root_bank = bank_forks.read().unwrap().root_bank();
<<<<<<< HEAD
        let mut pool: CertificatePool =
            CertificatePool::new_from_root_bank(&root_bank.clone(), None, None);
=======
        let mut pool: CertificatePool<LegacyVoteCertificate> =
            CertificatePool::new_from_root_bank(Pubkey::new_unique(), &root_bank.clone(), None);
>>>>>>> 7eb953e6
        assert_eq!(pool.root(), 0);

        let new_bank = Arc::new(create_bank(2, root_bank, &Pubkey::new_unique()));
        pool.handle_new_root(new_bank.clone());
        assert_eq!(pool.root(), 2);
        let new_bank = Arc::new(create_bank(3, new_bank, &Pubkey::new_unique()));
        pool.handle_new_root(new_bank);
        assert_eq!(pool.root(), 3);
    }
}<|MERGE_RESOLUTION|>--- conflicted
+++ resolved
@@ -1,12 +1,8 @@
 use {
     super::{
         certificate_limits_and_vote_types,
-<<<<<<< HEAD
+        parent_ready_tracker::ParentReadyTracker,
         vote_certificate::{CertificateError, VoteCertificate},
-=======
-        parent_ready_tracker::ParentReadyTracker,
-        vote_certificate::{CertificateError, LegacyVoteCertificate, VoteCertificate},
->>>>>>> 7eb953e6
         vote_history::VoteHistory,
         vote_pool::{VoteKey, VotePool},
         vote_to_certificate_ids, Stake,
@@ -95,15 +91,11 @@
     // Vote pools to do bean counting for votes.
     vote_pools: BTreeMap<PoolId, VotePool>,
     /// Completed certificates
-<<<<<<< HEAD
     completed_certificates: BTreeMap<CertificateId, CertificateMessage>,
-=======
-    completed_certificates: BTreeMap<CertificateId, VC>,
     /// Tracks slots which have reached the parent ready condition:
     /// - They have a potential parent block with a NotarizeFallback certificate
     /// - All slots from the parent have a Skip certificate
     pub(crate) parent_ready_tracker: ParentReadyTracker,
->>>>>>> 7eb953e6
     /// Highest block that has a NotarizeFallback certificate, for use in producing our leader window
     highest_notarized_fallback: Option<(Slot, Hash, Hash)>,
     /// Highest slot that has a Finalized variant certificate, for use in notifying RPC
@@ -148,11 +140,8 @@
             root: bank.slot(),
             root_epoch: Epoch::default(),
             certificate_sender,
-<<<<<<< HEAD
+            parent_ready_tracker,
             voting_sender,
-=======
-            parent_ready_tracker,
->>>>>>> 7eb953e6
         };
 
         // Update the epoch_stakes_map and root
@@ -262,9 +251,6 @@
                         }
                     }
                 }
-<<<<<<< HEAD
-                Ok(self.insert_certificate(cert_id, vote_certificate.certificate()))
-=======
 
                 match cert_id {
                     CertificateId::Notarize(_, _, _) => (),
@@ -288,7 +274,6 @@
                 };
 
                 Ok(highest)
->>>>>>> 7eb953e6
             })
     }
 
@@ -307,15 +292,51 @@
         }
         None
     }
-
-<<<<<<< HEAD
+    pub fn add_certificate(
+        &mut self,
+        certificate_message: &CertificateMessage,
+    ) -> Result<Option<Slot>, AddVoteError> {
+        let certificate = &certificate_message.certificate;
+        let (block_id, bank_hash) = match certificate.certificate_type {
+            CertificateType::FinalizeFast
+            | CertificateType::Notarize
+            | CertificateType::NotarizeFallback => {
+                let block_id = certificate
+                    .block_id
+                    .ok_or(AddVoteError::MissingBlockId(certificate.slot))?;
+                let bank_hash = certificate
+                    .replayed_bank_hash
+                    .ok_or(AddVoteError::MissingBankHash(certificate.slot))?;
+                (block_id, bank_hash)
+            }
+            // no hash for Finalize or Skip
+            CertificateType::Finalize | CertificateType::Skip => (Hash::default(), Hash::default()),
+        };
+        let cert_id = match certificate.certificate_type {
+            CertificateType::Finalize => CertificateId::Finalize(certificate.slot),
+            CertificateType::FinalizeFast => {
+                CertificateId::FinalizeFast(certificate.slot, block_id, bank_hash)
+            }
+            CertificateType::Notarize => {
+                CertificateId::Notarize(certificate.slot, block_id, bank_hash)
+            }
+            CertificateType::NotarizeFallback => {
+                CertificateId::NotarizeFallback(certificate.slot, block_id, bank_hash)
+            }
+            CertificateType::Skip => CertificateId::Skip(certificate.slot),
+        };
+        if self.completed_certificates.contains_key(&cert_id) {
+            return Err(AddVoteError::CertificateAlreadyExists(cert_id));
+        }
+        Ok(self.insert_certificate(cert_id, certificate_message.clone()))
+    }
+
     pub(crate) fn insert_certificate(
         &mut self,
         cert_id: CertificateId,
         cert: CertificateMessage,
     ) -> Option<Slot> {
         self.completed_certificates.insert(cert_id, cert.clone());
-        trace!("Inserting certificate {cert_id:?}");
         // TODO(wen): handle send error.
         if let Some(voting_sender) = &self.voting_sender {
             if let Err(e) = voting_sender.send(VoteOp::PushAlpenglowBLSMessage {
@@ -326,14 +347,15 @@
                 error!("Unable to send certificate {cert_id:?}: {e:?}");
             }
         }
+
         match cert_id {
             CertificateId::NotarizeFallback(slot, block_id, bank_hash) => {
-                if self
-                    .highest_notarized_fallback
-                    .map_or(true, |(s, _, _)| s < slot)
-                {
-                    self.highest_notarized_fallback = Some((slot, block_id, bank_hash));
-                }
+                self.parent_ready_tracker
+                    .add_new_notar_fallback((slot, block_id, bank_hash));
+                None
+            }
+            CertificateId::Skip(slot) => {
+                self.parent_ready_tracker.add_new_skip(slot);
                 None
             }
             CertificateId::Finalize(slot) | CertificateId::FinalizeFast(slot, _, _) => {
@@ -344,7 +366,7 @@
                     None
                 }
             }
-            _ => None,
+            CertificateId::Notarize(_, _, _) => None,
         }
     }
 
@@ -371,59 +393,6 @@
         Ok((*vote_key, stake, epoch_stakes.total_stake()))
     }
 
-    pub fn add_certificate(
-        &mut self,
-        certificate_message: &CertificateMessage,
-    ) -> Result<Option<Slot>, AddVoteError> {
-        let certificate = &certificate_message.certificate;
-        let (block_id, bank_hash) = match certificate.certificate_type {
-            CertificateType::FinalizeFast
-            | CertificateType::Notarize
-            | CertificateType::NotarizeFallback => {
-                let block_id = certificate
-                    .block_id
-                    .ok_or(AddVoteError::MissingBlockId(certificate.slot))?;
-                let bank_hash = certificate
-                    .replayed_bank_hash
-                    .ok_or(AddVoteError::MissingBankHash(certificate.slot))?;
-                (block_id, bank_hash)
-            }
-            // no hash for Finalize or Skip
-            CertificateType::Finalize | CertificateType::Skip => (Hash::default(), Hash::default()),
-        };
-        let cert_id = match certificate.certificate_type {
-            CertificateType::Finalize => CertificateId::Finalize(certificate.slot),
-            CertificateType::FinalizeFast => {
-                CertificateId::FinalizeFast(certificate.slot, block_id, bank_hash)
-            }
-            CertificateType::Notarize => {
-                CertificateId::Notarize(certificate.slot, block_id, bank_hash)
-            }
-            CertificateType::NotarizeFallback => {
-                CertificateId::NotarizeFallback(certificate.slot, block_id, bank_hash)
-            }
-            CertificateType::Skip => CertificateId::Skip(certificate.slot),
-        };
-        if self.completed_certificates.contains_key(&cert_id) {
-            return Err(AddVoteError::CertificateAlreadyExists(cert_id));
-        }
-        Ok(self.insert_certificate(cert_id, certificate_message.clone()))
-=======
-    pub(crate) fn insert_certificate(&mut self, cert_id: CertificateId, cert: VC) {
-        self.completed_certificates.insert(cert_id, cert);
-
-        match cert_id {
-            CertificateId::NotarizeFallback(slot, block_id, bank_hash) => self
-                .parent_ready_tracker
-                .add_new_notar_fallback((slot, block_id, bank_hash)),
-            CertificateId::Skip(slot) => self.parent_ready_tracker.add_new_skip(slot),
-            CertificateId::Finalize(_)
-            | CertificateId::FinalizeFast(_, _, _)
-            | CertificateId::Notarize(_, _, _) => (),
-        }
->>>>>>> 7eb953e6
-    }
-
     /// Adds the new vote the the certificate pool. If a new certificate is created
     /// as a result of this, send it via the `self.certificate_sender`
     ///
@@ -519,11 +488,7 @@
             .unwrap_or(0)
     }
 
-<<<<<<< HEAD
     pub fn highest_finalized_slot(&self) -> Slot {
-=======
-    pub(crate) fn highest_finalized_slot(&self) -> Slot {
->>>>>>> 7eb953e6
         self.completed_certificates
             .iter()
             .filter_map(|(cert_id, _)| match cert_id {
@@ -551,7 +516,6 @@
 
     /// Checks if the any block in slot `slot` has received a `NotarizeFallback` certificate, if so return
     /// the size of the certificate
-    #[cfg(test)]
     pub fn slot_notarized_fallback(&self, slot: Slot) -> Option<usize> {
         self.completed_certificates
             .iter()
@@ -733,18 +697,15 @@
     my_pubkey: &Pubkey,
     root_bank: &Bank,
     blockstore: &Blockstore,
-<<<<<<< HEAD
     certificate_sender: Option<Sender<(CertificateId, CertificateMessage)>>,
     voting_sender: Sender<VoteOp>,
 ) -> CertificatePool {
-    let mut cert_pool =
-        CertificatePool::new_from_root_bank(root_bank, certificate_sender, Some(voting_sender));
-=======
-    certificate_sender: Option<Sender<(CertificateId, LegacyVoteCertificate)>>,
-) -> CertificatePool<LegacyVoteCertificate> {
-    let mut cert_pool =
-        CertificatePool::new_from_root_bank(*my_pubkey, root_bank, certificate_sender);
->>>>>>> 7eb953e6
+    let mut cert_pool = CertificatePool::new_from_root_bank(
+        *my_pubkey,
+        root_bank,
+        certificate_sender,
+        Some(voting_sender),
+    );
     for (slot, slot_cert) in blockstore
         .slot_certificates_iterator(root_bank.slot())
         .unwrap()
@@ -830,14 +791,11 @@
             .collect::<Vec<_>>();
         let bank_forks = create_bank_forks(&validator_keypairs);
         let root_bank = bank_forks.read().unwrap().root_bank();
+        let my_pubkey = validator_keypairs[0].vote_keypair.pubkey();
         (
             validator_keypairs,
-<<<<<<< HEAD
             bank_forks,
-            CertificatePool::new_from_root_bank(&root_bank.clone(), None, None),
-=======
-            CertificatePool::new_from_root_bank(Pubkey::new_unique(), &root_bank.clone(), None),
->>>>>>> 7eb953e6
+            CertificatePool::new_from_root_bank(my_pubkey, &root_bank.clone(), None, None),
         )
     }
 
@@ -1560,13 +1518,12 @@
             .collect::<Vec<_>>();
         let bank_forks = create_bank_forks(&validator_keypairs);
         let root_bank = bank_forks.read().unwrap().root_bank();
-<<<<<<< HEAD
-        let mut pool: CertificatePool =
-            CertificatePool::new_from_root_bank(&root_bank.clone(), None, None);
-=======
-        let mut pool: CertificatePool<LegacyVoteCertificate> =
-            CertificatePool::new_from_root_bank(Pubkey::new_unique(), &root_bank.clone(), None);
->>>>>>> 7eb953e6
+        let mut pool: CertificatePool = CertificatePool::new_from_root_bank(
+            validator_keypairs[0].vote_keypair.pubkey(),
+            &root_bank.clone(),
+            None,
+            None,
+        );
         assert_eq!(pool.root(), 0);
 
         let new_bank = Arc::new(create_bank(2, root_bank, &Pubkey::new_unique()));
