--- conflicted
+++ resolved
@@ -26,11 +26,8 @@
         vote::Vote,
     },
     crossbeam_channel::{RecvTimeoutError, Sender},
-<<<<<<< HEAD
     solana_bls::{keypair::Keypair as BLSKeypair, BlsError, Pubkey as BLSPubkey},
     solana_feature_set::FeatureSet,
-=======
->>>>>>> b51f255c
     solana_gossip::cluster_info::ClusterInfo,
     solana_ledger::{
         blockstore::{Blockstore, CompletedBlock, CompletedBlockReceiver},
@@ -664,12 +661,7 @@
     fn try_notar(
         my_pubkey: &Pubkey,
         bank: &Bank,
-<<<<<<< HEAD
-        blockstore: &Blockstore,
-        cert_pool: &mut CertificatePool,
-=======
         cert_pool: &mut CertificatePool<LegacyVoteCertificate>,
->>>>>>> b51f255c
         voting_context: &mut VotingContext,
     ) -> bool {
         debug_assert!(bank.is_frozen());
@@ -725,12 +717,7 @@
     fn vote_notarize(
         my_pubkey: &Pubkey,
         bank: &Bank,
-<<<<<<< HEAD
-        blockstore: &Blockstore,
-        cert_pool: &mut CertificatePool,
-=======
         cert_pool: &mut CertificatePool<LegacyVoteCertificate>,
->>>>>>> b51f255c
         voting_context: &mut VotingContext,
     ) -> bool {
         debug_assert!(bank.is_frozen());
