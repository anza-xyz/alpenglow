//! The Alpenglow voting loop, handles all three types of votes as well as
//! rooting, leader logic, and dumping and repairing the notarized versions.
use {
    super::{
        block_creation_loop::{LeaderWindowInfo, LeaderWindowNotifier},
        certificate_pool::{self, AddVoteError},
        parent_ready_tracker::BlockProductionParent,
        vote_history_storage::VoteHistoryStorage,
        Block, CertificateId,
    },
    crate::{
        alpenglow_consensus::{
            certificate_pool::CertificatePool,
            vote_certificate::VoteCertificate,
            vote_history::VoteHistory,
            vote_history_storage::{SavedVoteHistory, SavedVoteHistoryVersions},
        },
        commitment_service::{
            AlpenglowCommitmentAggregationData, AlpenglowCommitmentType, CommitmentAggregationData,
        },
        consensus::progress_map::ProgressMap,
        replay_stage::{
            CompletedBlock, CompletedBlockReceiver, Finalizer, ReplayStage, MAX_VOTE_SIGNATURES,
        },
        voting_service::VoteOp,
    },
<<<<<<< HEAD
    alpenglow_vote::{
        bls_message::{BLSMessage, CertificateMessage, VoteMessage},
        vote::Vote,
    },
    crossbeam_channel::Sender,
    solana_bls::{keypair::Keypair as BLSKeypair, BlsError, Pubkey as BLSPubkey},
=======
    alpenglow_vote::vote::Vote,
    crossbeam_channel::{RecvTimeoutError, Sender},
>>>>>>> 80906262
    solana_feature_set::FeatureSet,
    solana_gossip::cluster_info::ClusterInfo,
    solana_ledger::{
        blockstore::Blockstore,
        leader_schedule_cache::LeaderScheduleCache,
        leader_schedule_utils::{
            first_of_consecutive_leader_slots, last_of_consecutive_leader_slots, leader_slot_index,
        },
    },
    solana_measure::measure::Measure,
    solana_rpc::{
        optimistically_confirmed_bank_tracker::BankNotificationSenderConfig,
        rpc_subscriptions::RpcSubscriptions,
    },
    solana_runtime::{
        accounts_background_service::AbsRequestSender, bank::Bank, bank_forks::BankForks,
        installed_scheduler_pool::BankWithScheduler, root_bank_cache::RootBankCache,
        vote_sender_types::BLSVerifiedMessageReceiver as VoteReceiver,
    },
    solana_sdk::{
        clock::{Epoch, Slot, NUM_CONSECUTIVE_LEADER_SLOTS},
        hash::Hash,
        pubkey::Pubkey,
        signature::{Keypair, Signature, Signer},
        timing::timestamp,
        transaction::Transaction,
    },
    std::{
<<<<<<< HEAD
        collections::HashMap,
=======
        collections::BTreeMap,
>>>>>>> 80906262
        sync::{
            atomic::{AtomicBool, Ordering},
            Arc, RwLock,
        },
        thread::{self, Builder, JoinHandle},
        time::{Duration, Instant},
    },
};

/// Banks that have completed replay, but are yet to be voted on
type PendingBlocks = BTreeMap<Slot, Arc<Bank>>;

/// Inputs to the voting loop
pub struct VotingLoopConfig {
    pub exit: Arc<AtomicBool>,
    // Validator config
    pub vote_account: Pubkey,
    pub wait_to_vote_slot: Option<Slot>,
    pub wait_for_vote_to_start_leader: bool,
    pub vote_history: VoteHistory,
    pub vote_history_storage: Arc<dyn VoteHistoryStorage>,

    // Shared state
    pub authorized_voter_keypairs: Arc<RwLock<Vec<Arc<Keypair>>>>,
    pub blockstore: Arc<Blockstore>,
    pub bank_forks: Arc<RwLock<BankForks>>,
    pub cluster_info: Arc<ClusterInfo>,
    pub leader_schedule_cache: Arc<LeaderScheduleCache>,
    pub rpc_subscriptions: Arc<RpcSubscriptions>,

    // Senders / Notifiers
    pub accounts_background_request_sender: AbsRequestSender,
    pub voting_sender: Sender<VoteOp>,
    pub commitment_sender: Sender<CommitmentAggregationData>,
    pub drop_bank_sender: Sender<Vec<BankWithScheduler>>,
    pub bank_notification_sender: Option<BankNotificationSenderConfig>,
    pub leader_window_notifier: Arc<LeaderWindowNotifier>,
    pub certificate_sender: Sender<(CertificateId, CertificateMessage)>,

    // Receivers
    pub(crate) completed_block_receiver: CompletedBlockReceiver,
    pub vote_receiver: VoteReceiver,
}

/// Context required to construct vote transactions
struct VotingContext {
    vote_history: VoteHistory,
    vote_account_pubkey: Pubkey,
    identity_keypair: Arc<Keypair>,
    authorized_voter_keypairs: Arc<RwLock<Vec<Arc<Keypair>>>>,
    // The BLS keypair should always change with authorized_voter_keypairs.
    derived_bls_keypairs: HashMap<Pubkey, Arc<BLSKeypair>>,
    my_rank: HashMap<Epoch, u16>,
    has_new_vote_been_rooted: bool,
    voting_sender: Sender<VoteOp>,
    commitment_sender: Sender<CommitmentAggregationData>,
    wait_to_vote_slot: Option<Slot>,
    voted_signatures: Vec<Signature>,
}

/// Context shared with replay, gossip, banking stage etc
struct SharedContext {
    blockstore: Arc<Blockstore>,
    leader_schedule_cache: Arc<LeaderScheduleCache>,
    bank_forks: Arc<RwLock<BankForks>>,
    rpc_subscriptions: Arc<RpcSubscriptions>,
    vote_receiver: VoteReceiver,
    // TODO(ashwin): share this with replay (currently empty)
    progress: ProgressMap,
    // TODO(ashwin): integrate with gossip set-identity
    my_pubkey: Pubkey,
}

pub(crate) enum GenerateVoteTxResult {
    // non voting validator, not eligible for refresh
    // until authorized keypair is overriden
    NonVoting,
    // hot spare validator, not eligble for refresh
    // until set identity is invoked
    HotSpare,
    // failed generation, eligible for refresh
    Failed,
    // failed to derive BLS keypair
    FailedToDeriveBlsKeypair,
    // no rank found.
    NoRankFound,
    // Generated a vote transaction
    Tx(Transaction),
    // Generated a BLS message
    BLSMessage(BLSMessage),
}

impl GenerateVoteTxResult {
    pub(crate) fn is_non_voting(&self) -> bool {
        matches!(self, Self::NonVoting)
    }

    pub(crate) fn is_hot_spare(&self) -> bool {
        matches!(self, Self::HotSpare)
    }
}

pub struct VotingLoop {
    t_voting_loop: JoinHandle<()>,
}

impl VotingLoop {
    pub fn new(config: VotingLoopConfig) -> Self {
        let voting_loop = move || {
            Self::voting_loop(config);
        };

        let t_voting_loop = Builder::new()
            .name("solVotingLoop".to_string())
            .spawn(voting_loop)
            .unwrap();

        Self { t_voting_loop }
    }

    fn voting_loop(config: VotingLoopConfig) {
        let VotingLoopConfig {
            exit,
            vote_account,
            wait_to_vote_slot,
            wait_for_vote_to_start_leader,
            vote_history,
            vote_history_storage: _, // TODO: set-identity
            authorized_voter_keypairs,
            blockstore,
            bank_forks,
            cluster_info,
            leader_schedule_cache,
            rpc_subscriptions,
            accounts_background_request_sender,
            voting_sender,
            commitment_sender,
            drop_bank_sender,
            bank_notification_sender,
            leader_window_notifier,
            certificate_sender,
            completed_block_receiver,
            vote_receiver,
        } = config;

        let _exit = Finalizer::new(exit.clone());
        let mut root_bank_cache = RootBankCache::new(bank_forks.clone());

        let identity_keypair = cluster_info.keypair().clone();
        let my_pubkey = identity_keypair.pubkey();
        let has_new_vote_been_rooted = !wait_for_vote_to_start_leader;
        // TODO(ashwin): handle set identity here and in loop
        // reminder prev 3 need to be mutable
        if my_pubkey != vote_history.node_pubkey {
            todo!();
        }

        let mut current_leader = None;
        let mut current_slot = {
            let bank_forks_slot = root_bank_cache.root_bank().slot();
            let vote_history_slot = vote_history.root();
            if bank_forks_slot != vote_history_slot {
                panic!(
                    "{my_pubkey}: Mismatch bank forks root {bank_forks_slot} vs vote history root {vote_history_slot}"
                );
            }
            let slot = bank_forks_slot + 1;
            info!(
                "{my_pubkey}: Starting voting loop from {slot}: root {}",
                root_bank_cache.root_bank().slot()
            );
            slot
        };

        let mut cert_pool = certificate_pool::load_from_blockstore(
            &my_pubkey,
            &root_bank_cache.root_bank(),
            blockstore.as_ref(),
            Some(certificate_sender),
        );
        let mut pending_blocks = PendingBlocks::default();

        let mut voting_context = VotingContext {
            vote_history,
            vote_account_pubkey: vote_account,
            identity_keypair,
            authorized_voter_keypairs,
            derived_bls_keypairs: HashMap::new(),
            my_rank: HashMap::new(),
            has_new_vote_been_rooted,
            voting_sender,
            commitment_sender,
            wait_to_vote_slot,
            voted_signatures: vec![],
        };
        let mut shared_context = SharedContext {
            blockstore: blockstore.clone(),
            leader_schedule_cache: leader_schedule_cache.clone(),
            bank_forks: bank_forks.clone(),
            rpc_subscriptions: rpc_subscriptions.clone(),
            vote_receiver,
            progress: ProgressMap::default(),
            my_pubkey,
        };

        // TODO(ashwin): Start loop once migration is complete current_slot from vote history
        loop {
            let leader_end_slot = last_of_consecutive_leader_slots(current_slot);

            let Some(leader_pubkey) = leader_schedule_cache
                .slot_leader_at(current_slot, Some(root_bank_cache.root_bank().as_ref()))
            else {
                error!("Unable to compute the leader at slot {current_slot}. Something is wrong, exiting");
                return;
            };
            let is_leader = leader_pubkey == my_pubkey;

            // Create a timer for the leader window
            let skip_timer = Instant::now();
            let timeouts: Vec<_> = (0..(NUM_CONSECUTIVE_LEADER_SLOTS as usize))
                .map(crate::alpenglow_consensus::skip_timeout)
                .collect();

            if is_leader {
                let start_slot = first_of_consecutive_leader_slots(current_slot).max(1);
                // Let the block creation loop know it is time for it to produce the window
                match cert_pool
                    .parent_ready_tracker
                    .block_production_parent(current_slot)
                {
                    BlockProductionParent::MissedWindow => {
                        warn!(
                            "{my_pubkey}: Leader slot {start_slot} has already been certified, \
                            skipping production of {start_slot}-{leader_end_slot}"
                        );
                    }
                    BlockProductionParent::ParentNotReady => {
                        // This can't happen before we start optimistically producing blocks
                        // When optimistically producing blocks, we can check for the parent in the block creation loop
                        panic!(
                            "Must have a block production parent in sequential voting loop: {:#?}",
                            cert_pool.parent_ready_tracker
                        );
                    }
                    BlockProductionParent::Parent(parent_block) => {
                        Self::notify_block_creation_loop_of_leader_window(
                            &my_pubkey,
                            &leader_window_notifier,
                            start_slot,
                            leader_end_slot,
                            parent_block,
                            skip_timer,
                        );
                    }
                };
            }

            ReplayStage::log_leader_change(
                &my_pubkey,
                current_slot,
                &mut current_leader,
                &leader_pubkey,
            );

            while current_slot <= leader_end_slot {
                let leader_slot_index = leader_slot_index(current_slot);
                let timeout = timeouts[leader_slot_index];
                let cert_log_timer = Instant::now();

                info!(
                    "{my_pubkey}: Entering voting loop for slot: {current_slot}, is_leader: {is_leader}. Skip timer {} vs timeout {}",
                    skip_timer.elapsed().as_millis(), timeout.as_millis()
                );

                // Wait until we either vote notarize or skip
                while !voting_context.vote_history.voted(current_slot) {
                    if exit.load(Ordering::Relaxed) {
                        return;
                    }

                    // If timer is reached, vote skip
                    if skip_timer.elapsed().as_millis() > timeout.as_millis() {
                        Self::try_skip_window(
                            &my_pubkey,
                            current_slot,
                            leader_end_slot,
                            &mut root_bank_cache,
                            &mut cert_pool,
                            &mut voting_context,
                        );
                        debug_assert!(voting_context.vote_history.voted(current_slot));
                        break;
                    }

                    // Check if replay has successfully completed
                    if let Some(bank) = pending_blocks.get(&current_slot) {
                        debug_assert!(bank.is_frozen());
                        // Vote notarize
                        if Self::try_notar(
                            &my_pubkey,
                            bank.as_ref(),
                            &blockstore,
                            &mut cert_pool,
                            &mut voting_context,
                        ) {
                            debug_assert!(voting_context.vote_history.voted(current_slot));
                            pending_blocks.remove(&current_slot);
                            break;
                        }
                    }

                    // Ingest replayed blocks
                    match completed_block_receiver
                        .recv_timeout(timeout.saturating_sub(skip_timer.elapsed()))
                    {
                        Ok(CompletedBlock { slot, bank }) => {
                            pending_blocks.insert(slot, bank);
                        }
                        Err(RecvTimeoutError::Timeout) => (),
                        Err(RecvTimeoutError::Disconnected) => return,
                    }
                }

                // Wait for certificates to indicate we can move to the next slot
                let mut refresh_timer = Instant::now();
                while cert_pool.parent_ready_tracker.highest_parent_ready() <= current_slot {
                    if exit.load(Ordering::Relaxed) {
                        return;
                    }

                    if let Err(e) = Self::ingest_votes_into_certificate_pool(
                        &my_pubkey,
                        &shared_context.vote_receiver,
                        &mut cert_pool,
                        &voting_context.commitment_sender,
                    ) {
                        error!("{my_pubkey}: error ingesting votes into certificate pool, exiting: {e:?}");
                        // Finalizer will set exit flag
                        return;
                    }

                    // Send fallback votes
                    Self::try_notar_fallback(
                        &my_pubkey,
                        current_slot,
                        leader_end_slot,
                        &mut root_bank_cache,
                        &mut cert_pool,
                        &mut voting_context,
                    );
                    Self::try_skip_fallback(
                        &my_pubkey,
                        current_slot,
                        leader_end_slot,
                        &mut root_bank_cache,
                        &mut cert_pool,
                        &mut voting_context,
                    );

                    // Refresh votes and latest finalization certificate if no progress is made
                    if refresh_timer.elapsed() > Duration::from_secs(1) {
                        Self::refresh_votes_and_cert(
                            &my_pubkey,
                            current_slot,
                            &mut root_bank_cache,
                            &mut cert_pool,
                            &mut voting_context,
                        );
                        refresh_timer = Instant::now();
                    }
                }

                info!(
                    "{my_pubkey}: Slot {current_slot} certificate observed in {} ms. Skip timer {} vs timeout {}",
                    cert_log_timer.elapsed().as_millis(),
                    skip_timer.elapsed().as_millis(),
                    timeout.as_millis(),
                );

                Self::try_final(
                    &my_pubkey,
                    current_slot,
                    root_bank_cache.root_bank().as_ref(),
                    &mut cert_pool,
                    &mut voting_context,
                );
                current_slot += 1;
            }

            // Set new root
            Self::maybe_set_root(
                leader_end_slot,
                &mut cert_pool,
                &mut pending_blocks,
                &accounts_background_request_sender,
                &bank_notification_sender,
                &drop_bank_sender,
                &mut shared_context,
                &mut voting_context,
            );

            // TODO(ashwin): If we were the leader for `current_slot` and the bank has not completed,
            // we can abandon the bank now
        }
    }

    /// Checks if any slots between `vote_history`'s current root
    /// and `slot` have received a finalization certificate and are frozen
    ///
    /// If so, set the root as the highest slot that fits these conditions
    /// and return the root
    fn maybe_set_root(
        slot: Slot,
<<<<<<< HEAD
        cert_pool: &mut CertificatePool<CertificateMessage>,
=======
        cert_pool: &mut CertificatePool<LegacyVoteCertificate>,
        pending_blocks: &mut PendingBlocks,
>>>>>>> 80906262
        accounts_background_request_sender: &AbsRequestSender,
        bank_notification_sender: &Option<BankNotificationSenderConfig>,
        drop_bank_sender: &Sender<Vec<BankWithScheduler>>,
        ctx: &mut SharedContext,
        vctx: &mut VotingContext,
    ) -> Option<Slot> {
        let old_root = vctx.vote_history.root();
        info!(
            "{}: Checking for finalization certificates between {old_root} and {slot}",
            ctx.my_pubkey
        );
        let new_root = (old_root + 1..=slot).rev().find(|slot| {
            cert_pool.is_finalized(*slot) && ctx.bank_forks.read().unwrap().is_frozen(*slot)
        })?;
        trace!("{}: Attempting to set new root {new_root}", ctx.my_pubkey);
        vctx.vote_history.set_root(new_root);
        cert_pool.handle_new_root(ctx.bank_forks.read().unwrap().get(new_root).unwrap());
        pending_blocks.split_off(&new_root);
        if let Err(e) = ReplayStage::check_and_handle_new_root(
            &ctx.my_pubkey,
            slot,
            new_root,
            ctx.bank_forks.as_ref(),
            &mut ctx.progress,
            ctx.blockstore.as_ref(),
            &ctx.leader_schedule_cache,
            accounts_background_request_sender,
            &ctx.rpc_subscriptions,
            Some(new_root),
            bank_notification_sender,
            &mut vctx.has_new_vote_been_rooted,
            &mut vctx.voted_signatures,
            drop_bank_sender,
            None,
        ) {
            error!("Unable to set root: {e:?}");
            return None;
        }

        // Distinguish between duplicate versions of same slot
        let hash = ctx.bank_forks.read().unwrap().bank_hash(new_root).unwrap();
        if let Err(e) =
            ctx.blockstore
                .insert_optimistic_slot(new_root, &hash, timestamp().try_into().unwrap())
        {
            error!(
                "failed to record optimistic slot in blockstore: slot={}: {:?}",
                new_root, &e
            );
        }

        Some(new_root)
    }

    /// Gets the block id of a bank. If this is a leader bank,
    /// shredding might not be complete when initially set, so update
    /// the bank for children checks later
    fn get_set_block_id(my_pubkey: &Pubkey, bank: &Bank, blockstore: &Blockstore) -> Option<Hash> {
        let is_leader = bank.collector_id() == my_pubkey;

        if bank.slot() == 0 {
            // Genesis does not have a block id
            return Some(Hash::default());
        }
        if bank.block_id().is_some() {
            return bank.block_id();
        }

        if !is_leader {
            warn!(
                "{my_pubkey}: Unable to retrieve block id or duplicate block checks have failed
                for non leader slot {} {}",
                bank.slot(),
                bank.hash()
            );
            return None;
        }

        // We are leader attempt to retrieve from blockstore
        // TODO:(ashwin) We are leader ignore duplicate block checks and just get from last shred?
        let block_id = blockstore
            .check_last_fec_set_and_get_block_id(
                bank.slot(),
                bank.hash(),
                is_leader,
                &FeatureSet::all_enabled(),
            )
            .unwrap_or(None);

        if block_id.is_some() {
            // Prior to asynchronous execution, the leader's blocks could be frozen before shredded
            // As such we choose to set the block id here, so that future parent block id lookups
            // succeed. Since the scope of parent block id lookups is the voting loop, doing it here
            // suffices, but if the scope expands we could consider moving this to replay.
            bank.set_block_id(block_id);
        }
        block_id
    }

    /// Attempts to create and send a skip vote for all unvoted slots in `[start, end]`
    fn try_skip_window(
        my_pubkey: &Pubkey,
        start: Slot,
        end: Slot,
        root_bank_cache: &mut RootBankCache,
        cert_pool: &mut CertificatePool<CertificateMessage>,
        voting_context: &mut VotingContext,
    ) {
        let bank = root_bank_cache.root_bank();

        for slot in start..=end {
            if !voting_context.vote_history.voted(slot) {
                info!(
                    "{my_pubkey}: Voting skip for slot {slot} with blockhash from {}",
                    bank.slot()
                );
                let vote = Vote::new_skip_vote(slot);
                Self::send_vote(vote, false, bank.as_ref(), cert_pool, voting_context);
            }
        }
    }

    /// Check if we can vote finalize for `slot` at this time.
    /// If so send the vote, update vote history and return `true`.
    /// The conditions are:
    /// - We have not voted `Skip`, `SkipFallback` or `NotarizeFallback` in `slot`
    /// - We voted notarize for some block `b` in `slot`
    /// - Block `b` has a notarization certificate
    fn try_final(
        my_pubkey: &Pubkey,
        slot: Slot,
        bank: &Bank,
        cert_pool: &mut CertificatePool<CertificateMessage>,
        voting_context: &mut VotingContext,
    ) -> bool {
        if voting_context.vote_history.its_over(slot) {
            // Already voted finalize
            return false;
        }
        if voting_context.vote_history.skipped(slot) {
            // Cannot have voted a skip variant
            return false;
        }
        let Some((block_id, bank_hash)) = voting_context.vote_history.voted_notar(slot) else {
            // Must have voted notarize in order to vote finalize
            return false;
        };
        if !cert_pool.is_notarized(slot, block_id, bank_hash) {
            // Must have a notarization certificate
            return false;
        }
        info!(
            "{my_pubkey}: Voting finalize for slot {slot} with blockhash from {}",
            bank.slot()
        );
        let vote = Vote::new_finalization_vote(slot);
        Self::send_vote(vote, false, bank, cert_pool, voting_context);
        true
    }

    /// Check if the stored certificates and block id allow us to vote notarize for `bank` at this time.
    /// If so update vote history and attempt to vote finalize.
    /// The conditions are:
    /// - If this is the first leader block of this window, check for notarization and skip certificates
    /// - Else ensure that this is a consecutive slot and that we have voted notarize on the parent
    /// - Finally check if the block id for `bank` is present and passes the duplicate checks
    fn try_notar(
        my_pubkey: &Pubkey,
        bank: &Bank,
        blockstore: &Blockstore,
        cert_pool: &mut CertificatePool<CertificateMessage>,
        voting_context: &mut VotingContext,
    ) -> bool {
        debug_assert!(bank.is_frozen());
        let slot = bank.slot();
        let leader_slot_index = leader_slot_index(slot);

        let parent_slot = bank.parent_slot();
        let parent_bank_hash = bank.parent_hash();
        let parent_block_id = Self::get_set_block_id(
            my_pubkey,
            bank.parent().expect("Cannot vote on genesis").as_ref(),
            blockstore,
        )
        // To account for child of genesis and snapshots we allow default block id
        .unwrap_or_default();

        // Check if the certificates are valid for us to vote notarize.
        // - If this is the first leader slot (leader index = 0 or slot = 1) check
        //   that we are parent ready:
        //      - The parent is notarized fallback
        //      - OR the parent is genesis / slot 1 (WFSM hack)
        //      - All slots between the parent and this slot are skip certified
        // - If this is not the first leader slot check
        //      - The slot is consecutive to the parent slot
        //      - We voted notarize on the parent block
        if leader_slot_index == 0 || slot == 1 {
            if !cert_pool
                .parent_ready_tracker
                .parent_ready(slot, (parent_slot, parent_block_id, parent_bank_hash))
            {
                // Need to ingest more votes
                return false;
            }
        } else {
            if parent_slot + 1 != slot {
                // Non consecutive
                return false;
            }
            if voting_context.vote_history.voted_notar(parent_slot)
                != Some((parent_block_id, parent_bank_hash))
            {
                // Voted skip or notarize on a different version of the parent
                return false;
            }
        }

        // Broadcast notarize vote
        let voted = Self::vote_notarize(my_pubkey, bank, blockstore, cert_pool, voting_context);

        // Try to finalize
        Self::try_final(my_pubkey, slot, bank, cert_pool, voting_context);
        voted
    }

    /// Create and send a Notarization or Finalization vote
    /// Attempts to retrieve the block id from blockstore.
    ///
    /// Returns false if we should attempt to retry this vote later
    /// because the block_id/bank hash is not yet populated.
    fn vote_notarize(
        my_pubkey: &Pubkey,
        bank: &Bank,
        blockstore: &Blockstore,
        cert_pool: &mut CertificatePool<CertificateMessage>,
        voting_context: &mut VotingContext,
    ) -> bool {
        debug_assert!(bank.is_frozen());
        let slot = bank.slot();
        let hash = bank.hash();
        let Some(block_id) = Self::get_set_block_id(my_pubkey, bank, blockstore) else {
            return false;
        };

        info!("{my_pubkey}: Voting notarize for slot {slot} hash {hash} block_id {block_id}");
        let vote = Vote::new_notarization_vote(slot, block_id, hash);
        Self::send_vote(vote, false, bank, cert_pool, voting_context);

        Self::alpenglow_update_commitment_cache(
            AlpenglowCommitmentType::Notarize,
            slot,
            &voting_context.commitment_sender,
        );
        true
    }

    /// Consider voting notarize fallback for this slot
    /// for each b' = safeToNotar(slot)
    /// try to skip the window, and vote notarize fallback b'
    fn try_notar_fallback(
        my_pubkey: &Pubkey,
        slot: Slot,
        leader_end_slot: Slot,
        root_bank_cache: &mut RootBankCache,
        cert_pool: &mut CertificatePool<CertificateMessage>,
        voting_context: &mut VotingContext,
    ) -> bool {
        let blocks = cert_pool.safe_to_notar(slot, &voting_context.vote_history);
        if blocks.is_empty() {
            return false;
        }
        Self::try_skip_window(
            my_pubkey,
            slot,
            leader_end_slot,
            root_bank_cache,
            cert_pool,
            voting_context,
        );
        for (block_id, bank_hash) in blocks.into_iter() {
            info!("{my_pubkey}: Voting notarize fallback for slot {slot} hash {bank_hash} block_id {block_id}");
            let vote = Vote::new_notarization_fallback_vote(slot, block_id, bank_hash);
            Self::send_vote(
                vote,
                false,
                root_bank_cache.root_bank().as_ref(),
                cert_pool,
                voting_context,
            );
        }
        true
    }

    /// Consider voting skip fallback for this slot
    /// if safeToSkip(slot)
    /// then try to skip the window, and vote skip fallback
    fn try_skip_fallback(
        my_pubkey: &Pubkey,
        slot: Slot,
        leader_end_slot: Slot,
        root_bank_cache: &mut RootBankCache,
        cert_pool: &mut CertificatePool<CertificateMessage>,
        voting_context: &mut VotingContext,
    ) -> bool {
        if !cert_pool.safe_to_skip(slot, &voting_context.vote_history) {
            return false;
        }
        Self::try_skip_window(
            my_pubkey,
            slot,
            leader_end_slot,
            root_bank_cache,
            cert_pool,
            voting_context,
        );
        info!("{my_pubkey}: Voting skip fallback for slot {slot}");
        let vote = Vote::new_skip_fallback_vote(slot);
        Self::send_vote(
            vote,
            false,
            root_bank_cache.root_bank().as_ref(),
            cert_pool,
            voting_context,
        );
        true
    }

    /// Refresh the highest recent finalization certificate
    /// For each slot past this up to our current slot `slot`, refresh our votes
    fn refresh_votes_and_cert(
        my_pubkey: &Pubkey,
        slot: Slot,
        root_bank_cache: &mut RootBankCache,
        cert_pool: &mut CertificatePool<CertificateMessage>,
        voting_context: &mut VotingContext,
    ) {
        let highest_finalization_slot = cert_pool
            .highest_finalized_slot()
            .max(root_bank_cache.root_bank().slot());
        // TODO: rebroadcast finalization cert for block once we have BLS
        // This includes the notarized fallback cert if it was a slow finalization

        // Refresh votes for all slots up to our current slot
        for s in highest_finalization_slot..=slot {
            for vote in voting_context.vote_history.votes_cast(s) {
                info!("{my_pubkey}: Refreshing vote {vote:?}");
                Self::send_vote(
                    vote,
                    true,
                    root_bank_cache.root_bank().as_ref(),
                    cert_pool,
                    voting_context,
                );
            }
        }
    }

    /// Send an alpenglow vote
    /// `bank` will be used for:
    /// - startup verification
    /// - vote account checks
    /// - authorized voter checks
    /// - selecting the blockhash to sign with
    ///
    /// For notarization & finalization votes this will be the voted bank
    /// for skip votes we need to ensure that the bank selected will be on
    /// the leader's choosen fork.
    #[allow(clippy::too_many_arguments)]
    fn send_vote(
        vote: Vote,
        is_refresh: bool,
        bank: &Bank,
        cert_pool: &mut CertificatePool<CertificateMessage>,
        context: &mut VotingContext,
    ) {
        let mut generate_time = Measure::start("generate_alpenglow_vote");
        let vote_tx_result = Self::generate_vote_tx(&vote, bank, context);
        generate_time.stop();
        // TODO(ashwin): add metrics struct here and throughout the whole file
        // replay_timing.generate_vote_us += generate_time.as_us();
        let GenerateVoteTxResult::BLSMessage(bls_message) = vote_tx_result else {
            return;
        };

        if let Err(e) = Self::add_message_and_maybe_update_commitment(
            &context.identity_keypair.pubkey(),
            &bls_message,
            cert_pool,
            &context.commitment_sender,
        ) {
            if !is_refresh {
                warn!("Unable to push our own vote into the pool {}", e);
                return;
            }
        };

        // Update and save the vote history
        if !is_refresh {
            context.vote_history.add_vote(vote);
        }
        let saved_vote_history =
            SavedVoteHistory::new(&context.vote_history, &context.identity_keypair).unwrap_or_else(
                |err| {
                    error!("Unable to create saved vote history: {:?}", err);
                    std::process::exit(1);
                },
            );

        // Send the vote over the wire
        context
            .voting_sender
            .send(VoteOp::PushAlpenglowBLSMessage {
                bls_message,
                slot: vote.slot(),
                saved_vote_history: SavedVoteHistoryVersions::from(saved_vote_history),
            })
            .unwrap_or_else(|err| warn!("Error: {:?}", err));
    }

    fn get_bls_keypair(
        context: &mut VotingContext,
        authorized_voter_keypair: &Arc<Keypair>,
    ) -> Result<Arc<BLSKeypair>, BlsError> {
        match context
            .derived_bls_keypairs
            .get(&authorized_voter_keypair.pubkey())
        {
            Some(derived_bls_keypair) => {
                // If we have a derived BLS keypair, return it
                Ok(derived_bls_keypair.clone())
            }
            None => {
                let bls_keypair = Arc::new(BLSKeypair::derive_from_signer(
                    authorized_voter_keypair,
                    b"alpenglow",
                )?);
                context
                    .derived_bls_keypairs
                    .insert(authorized_voter_keypair.pubkey(), bls_keypair.clone());
                Ok(bls_keypair)
            }
        }
    }

    fn get_my_rank(
        context: &mut VotingContext,
        bank: &Bank,
        my_bls_pubkey: &BLSPubkey,
    ) -> Option<u16> {
        let epoch = bank.epoch();
        let Some(epoch_stakes) = bank.epoch_stakes(epoch) else {
            warn!("Unable to get epoch stakes for epoch {epoch}");
            return None;
        };
        context.my_rank.get(&epoch).copied().or_else(|| {
            epoch_stakes
                .bls_pubkey_to_rank_map()
                .get_rank(my_bls_pubkey)
                .map(|rank| {
                    context.my_rank.insert(epoch, *rank);
                    *rank
                })
        })
    }

    fn get_authorized_voter_keypair(
        context: &VotingContext,
        vote_slot: Slot,
        bank: &Bank,
    ) -> (Option<Arc<Keypair>>, Option<GenerateVoteTxResult>) {
        let vote_account_pubkey = context.vote_account_pubkey;
        let authorized_voter_keypairs = context.authorized_voter_keypairs.read().unwrap();
        if authorized_voter_keypairs.is_empty() {
            return (None, Some(GenerateVoteTxResult::NonVoting));
        }
        if let Some(wait_to_vote_slot) = context.wait_to_vote_slot {
            if vote_slot < wait_to_vote_slot {
                return (None, Some(GenerateVoteTxResult::Failed));
            }
        }
        let vote_account = match bank.get_vote_account(&context.vote_account_pubkey) {
            None => {
                warn!("Vote account {vote_account_pubkey} does not exist.  Unable to vote");
                return (None, Some(GenerateVoteTxResult::Failed));
            }
            Some(vote_account) => vote_account,
        };
        let vote_state = match vote_account.alpenglow_vote_state() {
            None => {
                warn!(
                    "Vote account {vote_account_pubkey} does not have an Alpenglow vote state.  Unable to vote",
                );
                return (None, Some(GenerateVoteTxResult::Failed));
            }
            Some(vote_state) => vote_state,
        };
        if *vote_state.node_pubkey() != context.identity_keypair.pubkey() {
            info!(
                "Vote account node_pubkey mismatch: {} (expected: {}).  Unable to vote",
                vote_state.node_pubkey(),
                context.identity_keypair.pubkey()
            );
            return (None, Some(GenerateVoteTxResult::HotSpare));
        }

        let Some(authorized_voter_pubkey) = vote_state.get_authorized_voter(bank.epoch()) else {
            warn!(
                "Vote account {vote_account_pubkey} has no authorized voter for epoch {}.  Unable to vote",
                bank.epoch()
            );
            return (None, Some(GenerateVoteTxResult::Failed));
        };

        match authorized_voter_keypairs
            .iter()
            .find(|keypair| keypair.pubkey() == authorized_voter_pubkey)
        {
            None => {
                warn!(
                    "The authorized keypair {authorized_voter_pubkey} for vote account \
                     {vote_account_pubkey} is not available.  Unable to vote"
                );
                (None, Some(GenerateVoteTxResult::NonVoting))
            }
            Some(authorized_voter_keypair) => (Some(authorized_voter_keypair.clone()), None),
        }
    }

    fn generate_vote_tx(
        vote: &Vote,
        bank: &Bank,
        context: &mut VotingContext,
    ) -> GenerateVoteTxResult {
        let authorized_voter_keypair =
            match Self::get_authorized_voter_keypair(context, vote.slot(), bank) {
                (Some(keypair), None) => keypair,
                (_, Some(result)) => return result,
                (None, None) => panic!("get_authorized_voter_keypair returned None and no error"),
            };
        if !bank.is_startup_verification_complete() {
            info!("startup verification incomplete, so unable to vote");
            return GenerateVoteTxResult::Failed;
        }

        let bls_keypair = match Self::get_bls_keypair(context, &authorized_voter_keypair) {
            Ok(keypair) => keypair,
            Err(e) => {
                warn!("Failed to derive my own BLS keypair: {e:?}");
                return GenerateVoteTxResult::FailedToDeriveBlsKeypair;
            }
        };
        let vote_serialized = bincode::serialize(&vote).unwrap();
        let signature = authorized_voter_keypair.sign_message(&vote_serialized);
        if !context.has_new_vote_been_rooted {
            context.voted_signatures.push(signature);
            if context.voted_signatures.len() > MAX_VOTE_SIGNATURES {
                context.voted_signatures.remove(0);
            }
        } else {
            context.voted_signatures.clear();
        }

        let my_bls_pubkey: BLSPubkey = bls_keypair.public.into();
        let Some(my_rank) = Self::get_my_rank(context, bank, &my_bls_pubkey) else {
            return GenerateVoteTxResult::NoRankFound;
        };
        GenerateVoteTxResult::BLSMessage(BLSMessage::Vote(VoteMessage {
            vote: *vote,
            signature: bls_keypair.sign(&vote_serialized).into(),
            rank: my_rank,
        }))
    }

    /// Ingest votes from all to all, tpu, and gossip into the certificate pool
    ///
    /// Returns the highest slot of the newly created notarization/skip certificates
    fn ingest_votes_into_certificate_pool(
        my_pubkey: &Pubkey,
        vote_receiver: &VoteReceiver,
        cert_pool: &mut CertificatePool<CertificateMessage>,
        commitment_sender: &Sender<CommitmentAggregationData>,
    ) -> Result<(), AddVoteError> {
        let add_to_cert_pool = |bls_message: BLSMessage| {
            trace!("{my_pubkey}: ingesting BLS Message: {bls_message:?}");
            match Self::add_message_and_maybe_update_commitment(
                my_pubkey,
                &bls_message,
                cert_pool,
                commitment_sender,
            ) {
                err @ Err(AddVoteError::CertificateSenderError) => err,
                Err(e) => {
                    // TODO(ashwin): increment metrics on non duplicate failures
                    trace!("{my_pubkey}: unable to push vote into the pool {}", e);
                    Ok(())
                }
                Ok(()) => Ok(()),
            }
        };

        let Ok(first) = vote_receiver.recv_timeout(Duration::from_secs(1)) else {
            // Either timeout or sender disconnected, return so we can check exit
            return Ok(());
        };
        std::iter::once(first)
            .chain(vote_receiver.try_iter())
            .try_for_each(add_to_cert_pool)
    }

    /// Notifies the block creation loop of a new leader window to produce.
    /// Caller should use the highest certified slot (not skip) as the `parent_slot`
    ///
    /// Fails to notify and returns false if the leader window has already
    /// been skipped, or if the parent is greater than or equal to the first leader slot
    fn notify_block_creation_loop_of_leader_window(
        my_pubkey: &Pubkey,
        leader_window_notifier: &LeaderWindowNotifier,
        start_slot: Slot,
        end_slot: Slot,
        parent_block @ (parent_slot, _, _): Block,
        skip_timer: Instant,
    ) -> bool {
        debug_assert!(parent_slot < start_slot);

        // Notify the block creation loop.
        let mut l_window_info = leader_window_notifier.window_info.lock().unwrap();
        if let Some(window_info) = l_window_info.as_ref() {
            error!(
                "{my_pubkey}: Attempting to start leader window for {start_slot}-{end_slot}, however there is \
                already a pending window to produce {}-{}. Something has gone wrong, Overwriting in favor \
                of the newer window",
                window_info.start_slot,
                window_info.end_slot,
            );
        }
        *l_window_info = Some(LeaderWindowInfo {
            start_slot,
            end_slot,
            parent_block,
            skip_timer,
        });
        leader_window_notifier.window_notification.notify_one();
        true
    }

    /// Adds a vote to the certificate pool and updates the commitment cache if necessary
    fn add_message_and_maybe_update_commitment<VC: VoteCertificate>(
        my_pubkey: &Pubkey,
        message: &VC::VoteTransaction,
        cert_pool: &mut CertificatePool<VC>,
        commitment_sender: &Sender<CommitmentAggregationData>,
    ) -> Result<(), AddVoteError> {
        let Some(new_finalized_slot) = cert_pool.add_transaction(message)? else {
            return Ok(());
        };
        trace!("{my_pubkey}: new finalization certificate for {new_finalized_slot}");
        Self::alpenglow_update_commitment_cache(
            AlpenglowCommitmentType::Finalized,
            new_finalized_slot,
            commitment_sender,
        );
        Ok(())
    }

    fn alpenglow_update_commitment_cache(
        commitment_type: AlpenglowCommitmentType,
        slot: Slot,
        commitment_sender: &Sender<CommitmentAggregationData>,
    ) {
        if let Err(e) = commitment_sender.send(
            CommitmentAggregationData::AlpenglowCommitmentAggregationData(
                AlpenglowCommitmentAggregationData {
                    commitment_type,
                    slot,
                },
            ),
        ) {
            trace!("commitment_sender failed: {:?}", e);
        }
    }

    pub fn join(self) -> thread::Result<()> {
        self.t_voting_loop.join().map(|_| ())
    }
}<|MERGE_RESOLUTION|>--- conflicted
+++ resolved
@@ -24,17 +24,11 @@
         },
         voting_service::VoteOp,
     },
-<<<<<<< HEAD
     alpenglow_vote::{
         bls_message::{BLSMessage, CertificateMessage, VoteMessage},
         vote::Vote,
     },
-    crossbeam_channel::Sender,
-    solana_bls::{keypair::Keypair as BLSKeypair, BlsError, Pubkey as BLSPubkey},
-=======
-    alpenglow_vote::vote::Vote,
     crossbeam_channel::{RecvTimeoutError, Sender},
->>>>>>> 80906262
     solana_feature_set::FeatureSet,
     solana_gossip::cluster_info::ClusterInfo,
     solana_ledger::{
@@ -63,11 +57,7 @@
         transaction::Transaction,
     },
     std::{
-<<<<<<< HEAD
-        collections::HashMap,
-=======
-        collections::BTreeMap,
->>>>>>> 80906262
+        collections::{BTreeMap, HashMap},
         sync::{
             atomic::{AtomicBool, Ordering},
             Arc, RwLock,
@@ -481,12 +471,8 @@
     /// and return the root
     fn maybe_set_root(
         slot: Slot,
-<<<<<<< HEAD
         cert_pool: &mut CertificatePool<CertificateMessage>,
-=======
-        cert_pool: &mut CertificatePool<LegacyVoteCertificate>,
         pending_blocks: &mut PendingBlocks,
->>>>>>> 80906262
         accounts_background_request_sender: &AbsRequestSender,
         bank_notification_sender: &Option<BankNotificationSenderConfig>,
         drop_bank_sender: &Sender<Vec<BankWithScheduler>>,
