--- conflicted
+++ resolved
@@ -3671,12 +3671,9 @@
         let parent_hash = parent_bank.hash();
         let mut notarization_stake = 0;
         let mut notarization_size = 0;
-<<<<<<< HEAD
         let must_skip_start = parent_slot + 1;
         let must_skip_end = bank.slot() - 1;
         let mut certificate_pool = CertificatePool::new_from_root_bank(root_bank);
-=======
-        let mut skip_pool = SkipPool::new();
 
         let leader_slot_idx = leader_slot_index(bank.slot());
         if leader_slot_idx > 1 {
@@ -3697,7 +3694,6 @@
         }
 
         // Certificates are required
->>>>>>> b763e0c1
         bank.vote_accounts()
             .iter()
             .for_each(|(vote_account_pubkey, (_, account))| {
@@ -3748,7 +3744,20 @@
             .write()
             .unwrap()
             .add_notarization_certificate(parent_slot, notarization_size);
-<<<<<<< HEAD
+        let must_skip_start = parent_slot + 1;
+        // At this point we know we are either the first or second leader block in the window
+        // For the second leader block we do not require a skip certificate on the first leader block
+        let Some(must_skip_end) = first_of_consecutive_leader_slots(bank.slot()).checked_sub(1)
+        else {
+            // This is immediately after genesis no skip required
+            return Ok(());
+        };
+
+        if must_skip_start > must_skip_end {
+            // No skip certificate needed, these are consecutive blocks
+            return Ok(());
+        }
+
         for slot in must_skip_start..=must_skip_end {
             if !certificate_pool.skip_certified(slot) {
                 warn!(
@@ -3764,45 +3773,6 @@
                     "Skip".to_string(),
                 ));
             }
-            cert_tracker
-                .write()
-                .unwrap()
-                .add_skip_certificates(must_skip_start, must_skip_end);
-=======
-
-        let must_skip_start = parent_slot + 1;
-        // At this point we know we are either the first or second leader block in the window
-        // For the second leader block we do not require a skip certificate on the first leader block
-        let Some(must_skip_end) = first_of_consecutive_leader_slots(bank.slot()).checked_sub(1)
-        else {
-            // This is immediately after genesis no skip required
-            return Ok(());
-        };
-
-        if must_skip_start > must_skip_end {
-            // No skip certificate needed, these are consecutive blocks
-            return Ok(());
-        }
-
-        // TODO(wen): the stake can be incorrect.
-        skip_pool.update(
-            bank.epoch_total_stake(bank.epoch())
-                .expect("stake must exist"),
-        );
-        if !skip_pool.skip_range_certified(&must_skip_start, &must_skip_end) {
-            warn!(
-                "Skip range for bank {} is {:?}, does not cover {} to {}",
-                bank.slot(),
-                skip_pool.max_skip_certificate_range(),
-                must_skip_start,
-                must_skip_end
-            );
-            return Err(BlockstoreProcessorError::InvalidSkipCertificate(
-                bank.slot(),
-                must_skip_start,
-                must_skip_end,
-            ));
->>>>>>> b763e0c1
         }
         cert_tracker
             .write()
@@ -10268,7 +10238,6 @@
         // Test on bank2 should fail because it is not consectuive
         assert_matches!(
             ReplayStage::alpenglow_check_cert_in_bank(
-<<<<<<< HEAD
                     &bank2,
                     &bank0,
                     ReplayCertificateTracker::new_rw_arc().as_ref(),
@@ -10287,32 +10256,6 @@
             ReplayStage::alpenglow_check_cert_in_bank(
                 &bank3,
                 &bank0,
-=======
-                &bank2,
-                ReplayCertificateTracker::new_rw_arc().as_ref(),
-                true,
-            )
-            .unwrap_err(),
-            BlockstoreProcessorError::NonConsecutiveLeaderSlot(2, 0)
-        );
-        let bank3 = Arc::new(Bank::new_from_parent(
-            bank2.clone(),
-            &Pubkey::new_unique(),
-            3,
-        ));
-        // bank3 does not need a certificate becauses it is consecutive
-        assert!(ReplayStage::alpenglow_check_cert_in_bank(
-            &bank3,
-            ReplayCertificateTracker::new_rw_arc().as_ref(),
-            true,
-        )
-        .is_ok(),);
-        let bank4 = Bank::new_from_parent(bank3.clone(), bank3.collector_id(), 4);
-        // bank4 needs a certificate because it is a new leader window (even though it's consecutive and the same leader)
-        assert_matches!(
-            ReplayStage::alpenglow_check_cert_in_bank(
-                &bank4,
->>>>>>> b763e0c1
                 ReplayCertificateTracker::new_rw_arc().as_ref(),
                 true,
             )
@@ -10331,12 +10274,8 @@
         );
         assert_matches!(
             ReplayStage::alpenglow_check_cert_in_bank(
-<<<<<<< HEAD
                 &bank3,
                 &bank0,
-=======
-                &bank4,
->>>>>>> b763e0c1
                 ReplayCertificateTracker::new_rw_arc().as_ref(),
                 true,
             )
@@ -10357,12 +10296,8 @@
         }
         assert_matches!(
             ReplayStage::alpenglow_check_cert_in_bank(
-<<<<<<< HEAD
                 &bank3,
                 &bank0,
-=======
-                &bank4,
->>>>>>> b763e0c1
                 ReplayCertificateTracker::new_rw_arc().as_ref(),
                 true,
             )
@@ -10382,12 +10317,8 @@
             );
         }
         assert!(ReplayStage::alpenglow_check_cert_in_bank(
-<<<<<<< HEAD
-            &bank3,
+            &bank4,
             &bank0,
-=======
-            &bank4,
->>>>>>> b763e0c1
             ReplayCertificateTracker::new_rw_arc().as_ref(),
             true
         )
