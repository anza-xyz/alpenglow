--- conflicted
+++ resolved
@@ -2,12 +2,7 @@
 use {
     crate::{
         alpenglow_consensus::{
-<<<<<<< HEAD
             certificate_pool::{CertificatePool, StartLeaderCertificates},
-            certificate_pool::{CertificatePool, StartLeaderCertificates},
-=======
-            skip_pool::SkipPool,
->>>>>>> 03ab63b4
             utils::stake_reached_super_majority,
             voting_loop::{
                 GenerateVoteTxResult, ReplayCertificateTracker, VotingLoop, VotingLoopConfig,
@@ -602,10 +597,6 @@
         } = receivers;
 
         trace!("replay stage");
-<<<<<<< HEAD
-        let mut cert_pool = CertificatePool::new_from_bank(&bank_forks.read().unwrap().root_bank());
-=======
->>>>>>> 03ab63b4
 
         // Start the replay stage loop
         let (lockouts_sender, commitment_service) = AggregateCommitmentService::new(
@@ -2011,49 +2002,6 @@
         }
     }
 
-<<<<<<< HEAD
-    fn ingest_alpenglow_votes_into_certificate_pool(
-        id: &Pubkey,
-        alpenglow_vote_receiver: &AlpenglowVoteReceiver,
-        cert_pool: &mut CertificatePool,
-        first_alpenglow_slot: Option<Slot>,
-        bank_forks: &RwLock<BankForks>,
-    ) -> Option<Slot> {
-        let first_alpenglow_slot = first_alpenglow_slot?;
-        alpenglow_vote_receiver
-            .try_iter()
-            .filter_map(|(vote, vote_account_pubkey, tx)| {
-                if vote.slot() < first_alpenglow_slot {
-                    return None;
-                }
-
-                match cert_pool.add_vote(&vote, tx, &vote_account_pubkey) {
-                    Ok(Some(cert)) if cert.is_finalize() => {
-                        let is_frozen = bank_forks
-                            .read()
-                            .unwrap()
-                            .get(vote.slot())
-                            .is_some_and(|bank| bank.is_frozen());
-
-                        if is_frozen {
-                            info!("{} got new highest cert for {:?} from vote", id, cert);
-                            Some(cert.slot())
-                        } else {
-                            None
-                        }
-                    }
-                    Ok(_) => None,
-                    Err(e) => {
-                        error!("Adding vote {:?} errored with {:?}", vote, e);
-                        None
-                    }
-                }
-            })
-            .max()
-    }
-
-=======
->>>>>>> 03ab63b4
     fn process_gossip_verified_vote_hashes(
         gossip_verified_vote_hash_receiver: &GossipVerifiedVoteHashReceiver,
         unfrozen_gossip_verified_vote_hashes: &mut UnfrozenGossipVerifiedVoteHashes,
@@ -2639,75 +2587,6 @@
         }
     }
 
-<<<<<<< HEAD
-    /// Returns a new root if our vote creates a new finalization certificate
-    #[allow(clippy::too_many_arguments)]
-    fn handle_votable_alpenglow_bank(
-        vote_bank: &Arc<Bank>,
-        vote_account_pubkey: &Pubkey,
-        identity_keypair: &Keypair,
-        authorized_voter_keypairs: &[Arc<Keypair>],
-        vote_signatures: &mut Vec<Signature>,
-        has_new_vote_been_rooted: &mut bool,
-        replay_timing: &mut ReplayLoopTiming,
-        voting_sender: &Sender<VoteOp>,
-        wait_to_vote_slot: Option<Slot>,
-        cert_pool: &mut CertificatePool,
-        vote_history: &mut VoteHistory,
-        vote: AlpenglowVote,
-    ) -> Option<Slot> {
-        let mut generate_time = Measure::start("generate_vote");
-        let vote_tx_result = Self::generate_alpenglow_tx(
-            identity_keypair,
-            vote_bank,
-            vote_account_pubkey,
-            authorized_voter_keypairs,
-            &vote,
-            vote_signatures,
-            *has_new_vote_been_rooted,
-            wait_to_vote_slot,
-        );
-        generate_time.stop();
-        replay_timing.generate_vote_us += generate_time.as_us();
-        let GenerateVoteTxResult::Tx(vote_tx) = vote_tx_result else {
-            return None;
-        };
-        info!(
-            "{} pushing into vote pool {:?}",
-            identity_keypair.pubkey(),
-            vote
-        );
-        let Ok(maybe_new_cert) =
-            cert_pool.add_vote(&vote, vote_tx.clone().into(), vote_account_pubkey)
-        else {
-            return None;
-        };
-
-        // Update and save the vote history
-        match &vote {
-            AlpenglowVote::Notarize(_) => vote_history.latest_notarize_vote = vote,
-            AlpenglowVote::Skip(..) => vote_history.push_skip_vote(vote),
-            AlpenglowVote::Finalize(_) => vote_history.latest_finalize_vote = vote,
-        }
-        let saved_vote_history = SavedVoteHistory::new(vote_history, identity_keypair)
-            .unwrap_or_else(|err| {
-                error!("Unable to create saved vote history: {:?}", err);
-                std::process::exit(1);
-            });
-
-        // Send the vote over the wire
-        voting_sender
-            .send(VoteOp::PushAlpenglowVote {
-                tx: vote_tx,
-                slot: vote_bank.slot(),
-                saved_vote_history: SavedVoteHistoryVersions::from(saved_vote_history),
-            })
-            .unwrap_or_else(|err| warn!("Error: {:?}", err));
-        maybe_new_cert.and_then(|new_cert| new_cert.is_finalize().then_some(new_cert.slot()))
-    }
-
-=======
->>>>>>> 03ab63b4
     #[allow(clippy::too_many_arguments)]
     fn handle_votable_bank(
         bank: &Arc<Bank>,
@@ -10338,10 +10217,6 @@
                 ReplayCertificateTracker::new_rw_arc().as_ref(),
                 true,
             )
-<<<<<<< HEAD
-            ReplayStage::alpenglow_check_cert_in_bank(&bank3, &bank0, true)
-=======
->>>>>>> 03ab63b4
         {
             assert_eq!(slot, 3);
             assert_eq!(cert_slot, 2);
