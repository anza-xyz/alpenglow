//! The `tvu` module implements the Transaction Validation Unit, a multi-stage transaction
//! validation pipeline in software.

use {
    crate::{
        alpenglow_consensus::{
            block_creation_loop::{LeaderWindowNotifier, ReplayHighestFrozen},
            vote_history::VoteHistory,
            vote_history_storage::VoteHistoryStorage,
        },
        banking_trace::BankingTracer,
        cluster_info_vote_listener::{
            DuplicateConfirmedSlotsReceiver, GossipVerifiedVoteHashReceiver, VerifiedVoteReceiver,
            VoteTracker,
        },
        cluster_slots_service::{cluster_slots::ClusterSlots, ClusterSlotsService},
        completed_data_sets_service::CompletedDataSetsSender,
        consensus::{tower_storage::TowerStorage, Tower},
        cost_update_service::CostUpdateService,
        drop_bank_service::DropBankService,
        repair::repair_service::{OutstandingShredRepairs, RepairInfo, RepairServiceChannels},
        replay_stage::{ReplayReceivers, ReplaySenders, ReplayStage, ReplayStageConfig},
        shred_fetch_stage::ShredFetchStage,
        voting_service::VotingService,
        warm_quic_cache_service::WarmQuicCacheService,
        window_service::{WindowService, WindowServiceChannels},
    },
    bytes::Bytes,
    crossbeam_channel::{unbounded, Receiver, Sender},
    solana_client::connection_cache::ConnectionCache,
    solana_geyser_plugin_manager::block_metadata_notifier_interface::BlockMetadataNotifierArc,
    solana_gossip::{
        cluster_info::ClusterInfo, duplicate_shred_handler::DuplicateShredHandler,
        duplicate_shred_listener::DuplicateShredListener,
    },
    solana_ledger::{
        blockstore::{Blockstore, CompletedBlockReceiver, CompletedBlockSender},
        blockstore_cleanup_service::BlockstoreCleanupService,
        blockstore_processor::TransactionStatusSender,
        entry_notifier_service::EntryNotifierSender,
        leader_schedule_cache::LeaderScheduleCache,
    },
    solana_poh::poh_recorder::PohRecorder,
    solana_rpc::{
        block_meta_service::BlockMetaSender, max_slots::MaxSlots,
        optimistically_confirmed_bank_tracker::BankNotificationSenderConfig,
        rpc_subscriptions::RpcSubscriptions, slot_status_notifier::SlotStatusNotifier,
    },
    solana_runtime::{
        accounts_background_service::AbsRequestSender,
        bank_forks::BankForks,
        commitment::BlockCommitmentCache,
        prioritization_fee_cache::PrioritizationFeeCache,
        vote_sender_types::{AlpenglowVoteSender, BLSVerifiedMessageReceiver, ReplayVoteSender},
    },
    solana_sdk::{clock::Slot, pubkey::Pubkey, signature::Keypair},
    solana_turbine::retransmit_stage::RetransmitStage,
    std::{
        collections::HashSet,
        net::{SocketAddr, UdpSocket},
        num::NonZeroUsize,
        sync::{atomic::AtomicBool, Arc, RwLock},
        thread::{self, JoinHandle},
    },
    tokio::sync::mpsc::Sender as AsyncSender,
};

pub struct Tvu {
    fetch_stage: ShredFetchStage,
    shred_sigverify: JoinHandle<()>,
    retransmit_stage: RetransmitStage,
    window_service: WindowService,
    cluster_slots_service: ClusterSlotsService,
    replay_stage: Option<ReplayStage>,
    blockstore_cleanup_service: Option<BlockstoreCleanupService>,
    cost_update_service: CostUpdateService,
    voting_service: VotingService,
    warm_quic_cache_service: Option<WarmQuicCacheService>,
    drop_bank_service: DropBankService,
    duplicate_shred_listener: DuplicateShredListener,
}

pub struct TvuSockets {
    pub fetch: Vec<UdpSocket>,
    pub repair: UdpSocket,
    pub retransmit: Vec<UdpSocket>,
    pub ancestor_hashes_requests: UdpSocket,
}

pub struct TvuConfig {
    pub max_ledger_shreds: Option<u64>,
    pub shred_version: u16,
    // Validators from which repairs are requested
    pub repair_validators: Option<HashSet<Pubkey>>,
    // Validators which should be given priority when serving repairs
    pub repair_whitelist: Arc<RwLock<HashSet<Pubkey>>>,
    pub wait_for_vote_to_start_leader: bool,
    pub replay_forks_threads: NonZeroUsize,
    pub replay_transactions_threads: NonZeroUsize,
    pub shred_sigverify_threads: NonZeroUsize,
}

impl Default for TvuConfig {
    fn default() -> Self {
        Self {
            max_ledger_shreds: None,
            shred_version: 0,
            repair_validators: None,
            repair_whitelist: Arc::new(RwLock::new(HashSet::default())),
            wait_for_vote_to_start_leader: false,
            replay_forks_threads: NonZeroUsize::new(1).expect("1 is non-zero"),
            replay_transactions_threads: NonZeroUsize::new(1).expect("1 is non-zero"),
            shred_sigverify_threads: NonZeroUsize::new(1).expect("1 is non-zero"),
        }
    }
}

impl Tvu {
    /// This service receives messages from a leader in the network and processes the transactions
    /// on the bank state.
    /// # Arguments
    /// * `cluster_info` - The cluster_info state.
    /// * `sockets` - fetch, repair, and retransmit sockets
    /// * `blockstore` - the ledger itself
    #[allow(clippy::too_many_arguments)]
    pub fn new(
        vote_account: &Pubkey,
        authorized_voter_keypairs: Arc<RwLock<Vec<Arc<Keypair>>>>,
        bank_forks: &Arc<RwLock<BankForks>>,
        cluster_info: &Arc<ClusterInfo>,
        sockets: TvuSockets,
        blockstore: Arc<Blockstore>,
        ledger_signal_receiver: Receiver<bool>,
        rpc_subscriptions: &Arc<RpcSubscriptions>,
        poh_recorder: &Arc<RwLock<PohRecorder>>,
        tower: Tower,
        tower_storage: Arc<dyn TowerStorage>,
        vote_history: VoteHistory,
        vote_history_storage: Arc<dyn VoteHistoryStorage>,
        leader_schedule_cache: &Arc<LeaderScheduleCache>,
        exit: Arc<AtomicBool>,
        block_commitment_cache: Arc<RwLock<BlockCommitmentCache>>,
        turbine_disabled: Arc<AtomicBool>,
        transaction_status_sender: Option<TransactionStatusSender>,
        block_meta_sender: Option<BlockMetaSender>,
        entry_notification_sender: Option<EntryNotifierSender>,
        vote_tracker: Arc<VoteTracker>,
        retransmit_slots_sender: Sender<Slot>,
        gossip_verified_vote_hash_receiver: GossipVerifiedVoteHashReceiver,
        verified_vote_receiver: VerifiedVoteReceiver,
        replay_vote_sender: ReplayVoteSender,
        completed_data_sets_sender: Option<CompletedDataSetsSender>,
        bank_notification_sender: Option<BankNotificationSenderConfig>,
        duplicate_confirmed_slots_receiver: DuplicateConfirmedSlotsReceiver,
        alpenglow_vote_sender: AlpenglowVoteSender,
        bls_verified_message_receiver: BLSVerifiedMessageReceiver,
        tvu_config: TvuConfig,
        max_slots: &Arc<MaxSlots>,
        block_metadata_notifier: Option<BlockMetadataNotifierArc>,
        wait_to_vote_slot: Option<Slot>,
        accounts_background_request_sender: AbsRequestSender,
        log_messages_bytes_limit: Option<usize>,
        connection_cache: Option<&Arc<ConnectionCache>>,
        prioritization_fee_cache: &Arc<PrioritizationFeeCache>,
        banking_tracer: Arc<BankingTracer>,
        turbine_quic_endpoint_sender: AsyncSender<(SocketAddr, Bytes)>,
        turbine_quic_endpoint_receiver: Receiver<(Pubkey, SocketAddr, Bytes)>,
        repair_response_quic_receiver: Receiver<(Pubkey, SocketAddr, Bytes)>,
        repair_request_quic_sender: AsyncSender<(SocketAddr, Bytes)>,
        ancestor_hashes_request_quic_sender: AsyncSender<(SocketAddr, Bytes)>,
        ancestor_hashes_response_quic_receiver: Receiver<(Pubkey, SocketAddr, Bytes)>,
        outstanding_repair_requests: Arc<RwLock<OutstandingShredRepairs>>,
        cluster_slots: Arc<ClusterSlots>,
        wen_restart_repair_slots: Option<Arc<RwLock<Vec<Slot>>>>,
        slot_status_notifier: Option<SlotStatusNotifier>,
        vote_connection_cache: Arc<ConnectionCache>,
        replay_highest_frozen: Arc<ReplayHighestFrozen>,
        leader_window_notifier: Arc<LeaderWindowNotifier>,
        voting_service_additional_listeners: Option<&Vec<SocketAddr>>,
        completed_block_sender: CompletedBlockSender,
        completed_block_receiver: CompletedBlockReceiver,
    ) -> Result<Self, String> {
        let in_wen_restart = wen_restart_repair_slots.is_some();

        let TvuSockets {
            repair: repair_socket,
            fetch: fetch_sockets,
            retransmit: retransmit_sockets,
            ancestor_hashes_requests: ancestor_hashes_socket,
        } = sockets;

        let (fetch_sender, fetch_receiver) = unbounded();

        let repair_socket = Arc::new(repair_socket);
        let ancestor_hashes_socket = Arc::new(ancestor_hashes_socket);
        let fetch_sockets: Vec<Arc<UdpSocket>> = fetch_sockets.into_iter().map(Arc::new).collect();
        let fetch_stage = ShredFetchStage::new(
            fetch_sockets,
            turbine_quic_endpoint_receiver,
            repair_response_quic_receiver,
            repair_socket.clone(),
            fetch_sender,
            tvu_config.shred_version,
            bank_forks.clone(),
            cluster_info.clone(),
            outstanding_repair_requests.clone(),
            turbine_disabled,
            exit.clone(),
        );

        let (verified_sender, verified_receiver) = unbounded();
        let (retransmit_sender, retransmit_receiver) = unbounded();
        let shred_sigverify = solana_turbine::sigverify_shreds::spawn_shred_sigverify(
            cluster_info.clone(),
            bank_forks.clone(),
            leader_schedule_cache.clone(),
            fetch_receiver,
            retransmit_sender.clone(),
            verified_sender,
            tvu_config.shred_sigverify_threads,
        );

        let retransmit_stage = RetransmitStage::new(
            bank_forks.clone(),
            leader_schedule_cache.clone(),
            cluster_info.clone(),
            Arc::new(retransmit_sockets),
            turbine_quic_endpoint_sender,
            retransmit_receiver,
            max_slots.clone(),
            Some(rpc_subscriptions.clone()),
            slot_status_notifier.clone(),
        );

        let (ancestor_duplicate_slots_sender, ancestor_duplicate_slots_receiver) = unbounded();
        let (duplicate_slots_sender, duplicate_slots_receiver) = unbounded();
        let (ancestor_hashes_replay_update_sender, ancestor_hashes_replay_update_receiver) =
            unbounded();
        let (dumped_slots_sender, dumped_slots_receiver) = unbounded();
        let (popular_pruned_forks_sender, popular_pruned_forks_receiver) = unbounded();
        let (certificate_sender, certificate_receiver) = unbounded();
        let window_service = {
            let epoch_schedule = bank_forks
                .read()
                .unwrap()
                .working_bank()
                .epoch_schedule()
                .clone();
            let repair_info = RepairInfo {
                bank_forks: bank_forks.clone(),
                epoch_schedule,
                ancestor_duplicate_slots_sender,
                repair_validators: tvu_config.repair_validators,
                repair_whitelist: tvu_config.repair_whitelist,
                cluster_info: cluster_info.clone(),
                cluster_slots: cluster_slots.clone(),
                wen_restart_repair_slots,
            };
            let repair_service_channels = RepairServiceChannels::new(
                repair_request_quic_sender,
                verified_vote_receiver,
                dumped_slots_receiver,
                popular_pruned_forks_sender,
                ancestor_hashes_request_quic_sender,
                ancestor_hashes_response_quic_receiver,
                ancestor_hashes_replay_update_receiver,
            );
            let window_service_channels = WindowServiceChannels::new(
                verified_receiver,
                retransmit_sender,
                completed_data_sets_sender,
                duplicate_slots_sender.clone(),
                repair_service_channels,
            );
            WindowService::new(
                blockstore.clone(),
                repair_socket,
                ancestor_hashes_socket,
                exit.clone(),
                repair_info,
                window_service_channels,
                leader_schedule_cache.clone(),
                outstanding_repair_requests,
                certificate_receiver,
            )
        };

        let (cluster_slots_update_sender, cluster_slots_update_receiver) = unbounded();
        let cluster_slots_service = ClusterSlotsService::new(
            blockstore.clone(),
            cluster_slots.clone(),
            bank_forks.clone(),
            cluster_info.clone(),
            cluster_slots_update_receiver,
            exit.clone(),
        );

        let (cost_update_sender, cost_update_receiver) = unbounded();
        let (drop_bank_sender, drop_bank_receiver) = unbounded();
        let (voting_sender, voting_receiver) = unbounded();

        let replay_senders = ReplaySenders {
            rpc_subscriptions: rpc_subscriptions.clone(),
            slot_status_notifier,
            accounts_background_request_sender,
            transaction_status_sender,
            block_meta_sender,
            entry_notification_sender,
            bank_notification_sender,
            ancestor_hashes_replay_update_sender,
            retransmit_slots_sender,
            replay_vote_sender,
            cluster_slots_update_sender,
            cost_update_sender,
            voting_sender,
            drop_bank_sender,
            block_metadata_notifier,
            dumped_slots_sender,
            alpenglow_vote_sender,
            certificate_sender,
            completed_block_sender,
        };

        let replay_receivers = ReplayReceivers {
            ledger_signal_receiver,
            duplicate_slots_receiver,
            ancestor_duplicate_slots_receiver,
            duplicate_confirmed_slots_receiver,
            gossip_verified_vote_hash_receiver,
            popular_pruned_forks_receiver,
<<<<<<< HEAD
            bls_verified_message_receiver,
=======
            alpenglow_vote_receiver,
            completed_block_receiver,
>>>>>>> b51f255c
        };

        let replay_stage_config = ReplayStageConfig {
            vote_account: *vote_account,
            authorized_voter_keypairs,
            exit: exit.clone(),
            leader_schedule_cache: leader_schedule_cache.clone(),
            block_commitment_cache,
            wait_for_vote_to_start_leader: tvu_config.wait_for_vote_to_start_leader,
            tower_storage: tower_storage.clone(),
            wait_to_vote_slot,
            replay_forks_threads: tvu_config.replay_forks_threads,
            replay_transactions_threads: tvu_config.replay_transactions_threads,
            blockstore: blockstore.clone(),
            bank_forks: bank_forks.clone(),
            cluster_info: cluster_info.clone(),
            poh_recorder: poh_recorder.clone(),
            tower,
            vote_history,
            vote_history_storage: vote_history_storage.clone(),
            vote_tracker,
            cluster_slots,
            log_messages_bytes_limit,
            prioritization_fee_cache: prioritization_fee_cache.clone(),
            banking_tracer,
            replay_highest_frozen,
            leader_window_notifier,
        };

        let voting_service = VotingService::new(
            voting_receiver,
            cluster_info.clone(),
            poh_recorder.clone(),
            tower_storage,
            vote_history_storage.clone(),
            vote_connection_cache.clone(),
            bank_forks.clone(),
            voting_service_additional_listeners.cloned(),
        );

        let warm_quic_cache_service = create_cache_warmer_if_needed(
            connection_cache,
            vote_connection_cache,
            cluster_info,
            poh_recorder,
            &exit,
        );

        let cost_update_service = CostUpdateService::new(blockstore.clone(), cost_update_receiver);

        let drop_bank_service = DropBankService::new(drop_bank_receiver);

        let replay_stage = if in_wen_restart {
            None
        } else {
            Some(ReplayStage::new(
                replay_stage_config,
                replay_senders,
                replay_receivers,
            )?)
        };

        let blockstore_cleanup_service = tvu_config.max_ledger_shreds.map(|max_ledger_shreds| {
            BlockstoreCleanupService::new(blockstore.clone(), max_ledger_shreds, exit.clone())
        });

        let duplicate_shred_listener = DuplicateShredListener::new(
            exit,
            cluster_info.clone(),
            DuplicateShredHandler::new(
                blockstore,
                leader_schedule_cache.clone(),
                bank_forks.clone(),
                duplicate_slots_sender,
                tvu_config.shred_version,
            ),
        );

        Ok(Tvu {
            fetch_stage,
            shred_sigverify,
            retransmit_stage,
            window_service,
            cluster_slots_service,
            replay_stage,
            blockstore_cleanup_service,
            cost_update_service,
            voting_service,
            warm_quic_cache_service,
            drop_bank_service,
            duplicate_shred_listener,
        })
    }

    pub fn join(self) -> thread::Result<()> {
        self.retransmit_stage.join()?;
        self.window_service.join()?;
        self.cluster_slots_service.join()?;
        self.fetch_stage.join()?;
        self.shred_sigverify.join()?;
        if self.blockstore_cleanup_service.is_some() {
            self.blockstore_cleanup_service.unwrap().join()?;
        }
        if self.replay_stage.is_some() {
            self.replay_stage.unwrap().join()?;
        }
        self.cost_update_service.join()?;
        self.voting_service.join()?;
        if let Some(warmup_service) = self.warm_quic_cache_service {
            warmup_service.join()?;
        }
        self.drop_bank_service.join()?;
        self.duplicate_shred_listener.join()?;
        Ok(())
    }
}

fn create_cache_warmer_if_needed(
    connection_cache: Option<&Arc<ConnectionCache>>,
    vote_connection_cache: Arc<ConnectionCache>,
    cluster_info: &Arc<ClusterInfo>,
    poh_recorder: &Arc<RwLock<PohRecorder>>,
    exit: &Arc<AtomicBool>,
) -> Option<WarmQuicCacheService> {
    let tpu_connection_cache = connection_cache.filter(|cache| cache.use_quic()).cloned();
    let vote_connection_cache = Some(vote_connection_cache).filter(|cache| cache.use_quic());

    (tpu_connection_cache.is_some() || vote_connection_cache.is_some()).then(|| {
        WarmQuicCacheService::new(
            tpu_connection_cache,
            vote_connection_cache,
            cluster_info.clone(),
            poh_recorder.clone(),
            exit.clone(),
        )
    })
}

#[cfg(test)]
pub mod tests {
    use {
        super::*,
        crate::{
            alpenglow_consensus::vote_history_storage::FileVoteHistoryStorage,
            consensus::tower_storage::FileTowerStorage,
            repair::quic_endpoint::RepairQuicAsyncSenders,
        },
        serial_test::serial,
        solana_gossip::cluster_info::{ClusterInfo, Node},
        solana_ledger::{
            blockstore::BlockstoreSignals,
            blockstore_options::BlockstoreOptions,
            create_new_tmp_ledger,
            genesis_utils::{create_genesis_config, GenesisConfigInfo},
        },
        solana_poh::poh_recorder::create_test_recorder,
        solana_rpc::optimistically_confirmed_bank_tracker::OptimisticallyConfirmedBank,
        solana_runtime::bank::Bank,
        solana_sdk::signature::{Keypair, Signer},
        solana_streamer::socket::SocketAddrSpace,
        solana_tpu_client::tpu_client::{DEFAULT_TPU_CONNECTION_POOL_SIZE, DEFAULT_VOTE_USE_QUIC},
        std::sync::atomic::{AtomicU64, Ordering},
    };

    fn test_tvu_exit(enable_wen_restart: bool) {
        solana_logger::setup();
        let leader = Node::new_localhost();
        let target1_keypair = Keypair::new();
        let target1 = Node::new_localhost_with_pubkey(&target1_keypair.pubkey());

        let starting_balance = 10_000;
        let GenesisConfigInfo { genesis_config, .. } = create_genesis_config(starting_balance);

        let bank_forks = BankForks::new_rw_arc(Bank::new_for_tests(&genesis_config));

        let (turbine_quic_endpoint_sender, _turbine_quic_endpoint_receiver) =
            tokio::sync::mpsc::channel(/*capacity:*/ 128);
        let (_turbine_quic_endpoint_sender, turbine_quic_endpoint_receiver) = unbounded();
        let (_, repair_response_quic_receiver) = unbounded();
        let repair_quic_async_senders = RepairQuicAsyncSenders::new_dummy();
        let (_, ancestor_hashes_response_quic_receiver) = unbounded();
        //start cluster_info1
        let cluster_info1 = ClusterInfo::new(
            target1.info.clone(),
            target1_keypair.into(),
            SocketAddrSpace::Unspecified,
        );
        cluster_info1.insert_info(leader.info);
        let cref1 = Arc::new(cluster_info1);

        let (blockstore_path, _) = create_new_tmp_ledger!(&genesis_config);
        let BlockstoreSignals {
            blockstore,
            ledger_signal_receiver,
            ..
        } = Blockstore::open_with_signal(&blockstore_path, BlockstoreOptions::default())
            .expect("Expected to successfully open ledger");
        let blockstore = Arc::new(blockstore);
        let bank = bank_forks.read().unwrap().working_bank();
        let (exit, poh_recorder, poh_service, _entry_receiver) =
            create_test_recorder(bank.clone(), blockstore.clone(), None, None);
        let vote_keypair = Keypair::new();
        let leader_schedule_cache = Arc::new(LeaderScheduleCache::new_from_bank(&bank));
        let block_commitment_cache = Arc::new(RwLock::new(BlockCommitmentCache::default()));
        let (retransmit_slots_sender, _retransmit_slots_receiver) = unbounded();
        let (_gossip_verified_vote_hash_sender, gossip_verified_vote_hash_receiver) = unbounded();
        let (_verified_vote_sender, verified_vote_receiver) = unbounded();
        let (replay_vote_sender, _replay_vote_receiver) = unbounded();
        let (alpenglow_vote_sender, _alpenglow_vote_receiver) = unbounded();
        let (_, gossip_confirmed_slots_receiver) = unbounded();
        let (_, alpenglow_vote_receiver) = unbounded();
        let max_complete_transaction_status_slot = Arc::new(AtomicU64::default());
        let max_complete_rewards_slot = Arc::new(AtomicU64::default());
        let ignored_prioritization_fee_cache = Arc::new(PrioritizationFeeCache::new(0u64));
        let outstanding_repair_requests = Arc::<RwLock<OutstandingShredRepairs>>::default();
        let cluster_slots = Arc::new(ClusterSlots::default());
        let wen_restart_repair_slots = if enable_wen_restart {
            Some(Arc::new(RwLock::new(vec![])))
        } else {
            None
        };
        let connection_cache = if DEFAULT_VOTE_USE_QUIC {
            ConnectionCache::new_quic(
                "connection_cache_vote_quic",
                DEFAULT_TPU_CONNECTION_POOL_SIZE,
            )
        } else {
            ConnectionCache::with_udp(
                "connection_cache_vote_udp",
                DEFAULT_TPU_CONNECTION_POOL_SIZE,
            )
        };
        let (completed_block_sender, completed_block_receiver) = unbounded();

        let tvu = Tvu::new(
            &vote_keypair.pubkey(),
            Arc::new(RwLock::new(vec![Arc::new(vote_keypair)])),
            &bank_forks,
            &cref1,
            {
                TvuSockets {
                    repair: target1.sockets.repair,
                    retransmit: target1.sockets.retransmit_sockets,
                    fetch: target1.sockets.tvu,
                    ancestor_hashes_requests: target1.sockets.ancestor_hashes_requests,
                }
            },
            blockstore,
            ledger_signal_receiver,
            &Arc::new(RpcSubscriptions::new_for_tests(
                exit.clone(),
                max_complete_transaction_status_slot,
                max_complete_rewards_slot,
                bank_forks.clone(),
                block_commitment_cache.clone(),
                OptimisticallyConfirmedBank::locked_from_bank_forks_root(&bank_forks),
            )),
            &poh_recorder,
            Tower::default(),
            Arc::new(FileTowerStorage::default()),
            VoteHistory::default(),
            Arc::new(FileVoteHistoryStorage::default()),
            &leader_schedule_cache,
            exit.clone(),
            block_commitment_cache,
            Arc::<AtomicBool>::default(),
            None,
            None,
            None,
            Arc::<VoteTracker>::default(),
            retransmit_slots_sender,
            gossip_verified_vote_hash_receiver,
            verified_vote_receiver,
            replay_vote_sender,
            /*completed_data_sets_sender:*/ None,
            None,
            gossip_confirmed_slots_receiver,
            alpenglow_vote_sender,
            alpenglow_vote_receiver,
            TvuConfig::default(),
            &Arc::new(MaxSlots::default()),
            None,
            None,
            AbsRequestSender::default(),
            None,
            Some(&Arc::new(ConnectionCache::new("connection_cache_test"))),
            &ignored_prioritization_fee_cache,
            BankingTracer::new_disabled(),
            turbine_quic_endpoint_sender,
            turbine_quic_endpoint_receiver,
            repair_response_quic_receiver,
            repair_quic_async_senders.repair_request_quic_sender,
            repair_quic_async_senders.ancestor_hashes_request_quic_sender,
            ancestor_hashes_response_quic_receiver,
            outstanding_repair_requests,
            cluster_slots,
            wen_restart_repair_slots,
            None,
            Arc::new(connection_cache),
            Arc::new(ReplayHighestFrozen::default()),
            Arc::new(LeaderWindowNotifier::default()),
            None,
            completed_block_sender,
            completed_block_receiver,
        )
        .expect("assume success");
        if enable_wen_restart {
            assert!(tvu.replay_stage.is_none())
        } else {
            assert!(tvu.replay_stage.is_some())
        }
        exit.store(true, Ordering::Relaxed);
        tvu.join().unwrap();
        poh_service.join().unwrap();
    }

    #[test]
    #[serial]
    fn test_tvu_exit_no_wen_restart() {
        test_tvu_exit(false);
    }

    #[test]
    #[serial]
    fn test_tvu_exit_with_wen_restart() {
        test_tvu_exit(true);
    }
}<|MERGE_RESOLUTION|>--- conflicted
+++ resolved
@@ -328,12 +328,8 @@
             duplicate_confirmed_slots_receiver,
             gossip_verified_vote_hash_receiver,
             popular_pruned_forks_receiver,
-<<<<<<< HEAD
             bls_verified_message_receiver,
-=======
-            alpenglow_vote_receiver,
             completed_block_receiver,
->>>>>>> b51f255c
         };
 
         let replay_stage_config = ReplayStageConfig {
