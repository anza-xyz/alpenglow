//! The `tvu` module implements the Transaction Validation Unit, a multi-stage transaction
//! validation pipeline in software.

use {
    crate::{
        admin_rpc_post_init::{KeyUpdaterType, KeyUpdaters},
        banking_trace::BankingTracer,
        block_creation_loop::ReplayHighestFrozen,
        bls_sigverify::{
            bls_sigverifier::BLSSigVerifier, bls_sigverify_service::BLSSigverifyService,
        },
        cluster_info_vote_listener::{
            DuplicateConfirmedSlotsReceiver, GossipVerifiedVoteHashReceiver, VerifiedVoteReceiver,
            VerifiedVoteSender, VoteTracker,
        },
        cluster_slots_service::{cluster_slots::ClusterSlots, ClusterSlotsService},
        completed_data_sets_service::CompletedDataSetsSender,
        consensus::{tower_storage::TowerStorage, Tower},
        cost_update_service::CostUpdateService,
        drop_bank_service::DropBankService,
        repair::repair_service::{OutstandingShredRepairs, RepairInfo, RepairServiceChannels},
        replay_stage::{ReplayReceivers, ReplaySenders, ReplayStage, ReplayStageConfig},
        shred_fetch_stage::{ShredFetchStage, SHRED_FETCH_CHANNEL_SIZE},
        voting_service::VotingService,
        warm_quic_cache_service::WarmQuicCacheService,
        window_service::{WindowService, WindowServiceChannels},
    },
    bytes::Bytes,
    crossbeam_channel::{bounded, unbounded, Receiver, Sender},
    parking_lot::RwLock as PLRwLock,
    solana_client::connection_cache::ConnectionCache,
    solana_clock::Slot,
    solana_geyser_plugin_manager::block_metadata_notifier_interface::BlockMetadataNotifierArc,
    solana_gossip::{
        cluster_info::ClusterInfo, duplicate_shred_handler::DuplicateShredHandler,
        duplicate_shred_listener::DuplicateShredListener,
    },
    solana_hash::Hash,
    solana_keypair::Keypair,
    solana_ledger::{
        block_location_lookup::BlockLocationLookup, blockstore::Blockstore,
        blockstore_cleanup_service::BlockstoreCleanupService,
        blockstore_processor::TransactionStatusSender, entry_notifier_service::EntryNotifierSender,
        leader_schedule_cache::LeaderScheduleCache,
    },
    solana_poh::{poh_controller::PohController, poh_recorder::PohRecorder},
    solana_pubkey::Pubkey,
    solana_rpc::{
        alpenglow_last_voted::AlpenglowLastVoted, max_slots::MaxSlots,
        optimistically_confirmed_bank_tracker::BankNotificationSenderConfig,
        rpc_subscriptions::RpcSubscriptions, slot_status_notifier::SlotStatusNotifier,
    },
    solana_runtime::{
        bank_forks::BankForks, commitment::BlockCommitmentCache,
        prioritization_fee_cache::PrioritizationFeeCache, snapshot_controller::SnapshotController,
        vote_sender_types::ReplayVoteSender,
    },
    solana_streamer::{
        evicting_sender::EvictingSender,
        quic::{spawn_server, QuicServerParams, SpawnServerResult},
        streamer::StakedNodes,
    },
    solana_turbine::{retransmit_stage::RetransmitStage, xdp::XdpSender},
    solana_votor::{
<<<<<<< HEAD
        consensus_rewards::ConsensusRewards,
        event::{VotorEventReceiver, VotorEventSender},
=======
        event::{LeaderWindowInfo, VotorEventReceiver, VotorEventSender},
>>>>>>> 5e1f4481
        vote_history::VoteHistory,
        vote_history_storage::VoteHistoryStorage,
        voting_service::{VotingService as AlpenglowVotingService, VotingServiceOverride},
    },
    solana_votor_messages::migration::MigrationStatus,
    std::{
        collections::HashSet,
        net::{SocketAddr, UdpSocket},
        num::NonZeroUsize,
        sync::{atomic::AtomicBool, Arc, RwLock},
        thread::{self, JoinHandle},
    },
    tokio::sync::mpsc::Sender as AsyncSender,
};

/// Sets the upper bound on the number of batches stored in the retransmit
/// stage ingress channel.
/// Allows for a max of 16k batches of up to 64 packets each
/// (PACKETS_PER_BATCH).
/// This translates to about 1 GB of RAM for packet storage in the worst case.
/// In reality this means about 200K shreds since most batches are not full.
const CHANNEL_SIZE_RETRANSMIT_INGRESS: usize = 16 * 1024;

pub struct Tvu {
    fetch_stage: ShredFetchStage,
    shred_sigverify: JoinHandle<()>,
    retransmit_stage: RetransmitStage,
    window_service: WindowService,
    cluster_slots_service: ClusterSlotsService,
    replay_stage: Option<ReplayStage>,
    blockstore_cleanup_service: Option<BlockstoreCleanupService>,
    cost_update_service: CostUpdateService,
    voting_service: VotingService,
    alpenglow_voting_service: AlpenglowVotingService,
    warm_quic_cache_service: Option<WarmQuicCacheService>,
    drop_bank_service: DropBankService,
    duplicate_shred_listener: DuplicateShredListener,
    alpenglow_sigverify_service: BLSSigverifyService,
    alpenglow_quic_t: thread::JoinHandle<()>,
}

// The maximum number of alpenglow packets that can be processed in a single batch
pub const MAX_ALPENGLOW_PACKET_NUM: usize = 10000;

pub struct TvuSockets {
    pub fetch: Vec<UdpSocket>,
    pub repair: UdpSocket,
    pub retransmit: Vec<UdpSocket>,
    pub ancestor_hashes_requests: UdpSocket,
    pub alpenglow_quic: UdpSocket,
}

pub struct TvuConfig {
    pub max_ledger_shreds: Option<u64>,
    pub shred_version: u16,
    // Validators from which repairs are requested
    pub repair_validators: Option<HashSet<Pubkey>>,
    // Validators which should be given priority when serving repairs
    pub repair_whitelist: Arc<RwLock<HashSet<Pubkey>>>,
    pub wait_for_vote_to_start_leader: bool,
    pub replay_forks_threads: NonZeroUsize,
    pub replay_transactions_threads: NonZeroUsize,
    pub shred_sigverify_threads: NonZeroUsize,
    pub xdp_sender: Option<XdpSender>,
}

impl Default for TvuConfig {
    fn default() -> Self {
        Self {
            max_ledger_shreds: None,
            shred_version: 0,
            repair_validators: None,
            repair_whitelist: Arc::new(RwLock::new(HashSet::default())),
            wait_for_vote_to_start_leader: false,
            replay_forks_threads: NonZeroUsize::new(1).expect("1 is non-zero"),
            replay_transactions_threads: NonZeroUsize::new(1).expect("1 is non-zero"),
            shred_sigverify_threads: NonZeroUsize::new(1).expect("1 is non-zero"),
            xdp_sender: None,
        }
    }
}

impl Tvu {
    /// This service receives messages from a leader in the network and processes the transactions
    /// on the bank state.
    /// # Arguments
    /// * `cluster_info` - The cluster_info state.
    /// * `sockets` - fetch, repair, and retransmit sockets
    /// * `blockstore` - the ledger itself
    #[allow(clippy::too_many_arguments)]
    pub fn new(
        vote_account: &Pubkey,
        authorized_voter_keypairs: Arc<RwLock<Vec<Arc<Keypair>>>>,
        identity_keypair: Arc<Keypair>,
        bank_forks: &Arc<RwLock<BankForks>>,
        cluster_info: &Arc<ClusterInfo>,
        sockets: TvuSockets,
        blockstore: Arc<Blockstore>,
        ledger_signal_receiver: Receiver<bool>,
        rpc_subscriptions: Option<Arc<RpcSubscriptions>>,
        poh_recorder: &Arc<RwLock<PohRecorder>>,
        poh_controller: PohController,
        tower: Tower,
        tower_storage: Arc<dyn TowerStorage>,
        vote_history: VoteHistory,
        vote_history_storage: Arc<dyn VoteHistoryStorage>,
        leader_schedule_cache: &Arc<LeaderScheduleCache>,
        exit: Arc<AtomicBool>,
        block_commitment_cache: Arc<RwLock<BlockCommitmentCache>>,
        turbine_disabled: Arc<AtomicBool>,
        transaction_status_sender: Option<TransactionStatusSender>,
        entry_notification_sender: Option<EntryNotifierSender>,
        vote_tracker: Arc<VoteTracker>,
        retransmit_slots_sender: Sender<Slot>,
        gossip_verified_vote_hash_receiver: GossipVerifiedVoteHashReceiver,
        verified_vote_sender: VerifiedVoteSender,
        verified_vote_receiver: VerifiedVoteReceiver,
        replay_vote_sender: ReplayVoteSender,
        completed_data_sets_sender: Option<CompletedDataSetsSender>,
        bank_notification_sender: Option<BankNotificationSenderConfig>,
        duplicate_confirmed_slots_receiver: DuplicateConfirmedSlotsReceiver,
        tvu_config: TvuConfig,
        max_slots: &Arc<MaxSlots>,
        block_metadata_notifier: Option<BlockMetadataNotifierArc>,
        wait_to_vote_slot: Option<Slot>,
        snapshot_controller: Option<Arc<SnapshotController>>,
        log_messages_bytes_limit: Option<usize>,
        connection_cache: Option<&Arc<ConnectionCache>>,
        prioritization_fee_cache: &Arc<PrioritizationFeeCache>,
        banking_tracer: Arc<BankingTracer>,
        turbine_quic_endpoint_sender: AsyncSender<(SocketAddr, Bytes)>,
        turbine_quic_endpoint_receiver: Receiver<(Pubkey, SocketAddr, Bytes)>,
        repair_response_quic_receiver: Receiver<(Pubkey, SocketAddr, Bytes)>,
        repair_request_quic_sender: AsyncSender<(SocketAddr, Bytes)>,
        ancestor_hashes_request_quic_sender: AsyncSender<(SocketAddr, Bytes)>,
        ancestor_hashes_response_quic_receiver: Receiver<(Pubkey, SocketAddr, Bytes)>,
        outstanding_repair_requests: Arc<RwLock<OutstandingShredRepairs>>,
        cluster_slots: Arc<ClusterSlots>,
        wen_restart_repair_slots: Option<Arc<RwLock<Vec<Slot>>>>,
        slot_status_notifier: Option<SlotStatusNotifier>,
        vote_connection_cache: Arc<ConnectionCache>,
        alpenglow_connection_cache: Arc<ConnectionCache>,
        replay_highest_frozen: Arc<ReplayHighestFrozen>,
        leader_window_info_sender: Sender<LeaderWindowInfo>,
        highest_parent_ready: Arc<RwLock<(Slot, (Slot, Hash))>>,
        voting_service_test_override: Option<VotingServiceOverride>,
        votor_event_sender: VotorEventSender,
        votor_event_receiver: VotorEventReceiver,
        optimistic_parent_sender: Sender<LeaderWindowInfo>,
        alpenglow_quic_server_config: QuicServerParams,
        staked_nodes: Arc<RwLock<StakedNodes>>,
        key_notifiers: Arc<RwLock<KeyUpdaters>>,
        alpenglow_last_voted: Arc<AlpenglowLastVoted>,
        migration_status: Arc<MigrationStatus>,
        consensus_rewards: Arc<PLRwLock<ConsensusRewards>>,
    ) -> Result<Self, String> {
        let (consensus_message_sender, consensus_message_receiver) =
            bounded(MAX_ALPENGLOW_PACKET_NUM);
        let (consensus_metrics_sender, consensus_metrics_receiver) = unbounded();

        let in_wen_restart = wen_restart_repair_slots.is_some();

        let TvuSockets {
            repair: repair_socket,
            fetch: fetch_sockets,
            retransmit: retransmit_sockets,
            ancestor_hashes_requests: ancestor_hashes_socket,
            alpenglow_quic: alpenglow_quic_socket,
        } = sockets;

        let (fetch_sender, fetch_receiver) = EvictingSender::new_bounded(SHRED_FETCH_CHANNEL_SIZE);
        let (bls_packet_sender, bls_packet_receiver) = bounded(MAX_ALPENGLOW_PACKET_NUM);

        let repair_socket = Arc::new(repair_socket);
        let ancestor_hashes_socket = Arc::new(ancestor_hashes_socket);
        let fetch_sockets: Vec<Arc<UdpSocket>> = fetch_sockets.into_iter().map(Arc::new).collect();
        let block_location_lookup = BlockLocationLookup::new_arc();
        let fetch_stage = ShredFetchStage::new(
            fetch_sockets,
            turbine_quic_endpoint_receiver,
            repair_response_quic_receiver,
            repair_socket.clone(),
            fetch_sender,
            tvu_config.shred_version,
            bank_forks.clone(),
            cluster_info.clone(),
            outstanding_repair_requests.clone(),
            turbine_disabled,
            exit.clone(),
        );

        // Streamer for Alpenglow
        let SpawnServerResult {
            endpoints: _,
            thread: alpenglow_quic_t,
            key_updater: alpenglow_stream_key_updater,
        } = spawn_server(
            "solQuicAlpglw",
            "quic_streamer_alpenglow",
            vec![alpenglow_quic_socket],
            &identity_keypair,
            bls_packet_sender.clone(),
            exit.clone(),
            staked_nodes.clone(),
            alpenglow_quic_server_config,
        )
        .unwrap();
        let alpenglow_sigverify_service = {
            let sharable_banks = bank_forks.read().unwrap().sharable_banks();
            let verifier = BLSSigVerifier::new(
                sharable_banks,
                verified_vote_sender.clone(),
                consensus_message_sender.clone(),
                consensus_metrics_sender.clone(),
                alpenglow_last_voted.clone(),
                consensus_rewards,
            );
            BLSSigverifyService::new(bls_packet_receiver, verifier)
        };

        let mut key_notifiers = key_notifiers.write().unwrap();
        key_notifiers.add(KeyUpdaterType::TpuAlpenglow, alpenglow_stream_key_updater);

        let (verified_sender, verified_receiver) = unbounded();

        let (retransmit_sender, retransmit_receiver) =
            EvictingSender::new_bounded(CHANNEL_SIZE_RETRANSMIT_INGRESS);

        let shred_sigverify = solana_turbine::sigverify_shreds::spawn_shred_sigverify(
            cluster_info.clone(),
            bank_forks.clone(),
            leader_schedule_cache.clone(),
            fetch_receiver,
            retransmit_sender.clone(),
            verified_sender,
            block_location_lookup.clone(),
            tvu_config.shred_sigverify_threads,
        );

        let retransmit_stage = RetransmitStage::new(
            bank_forks.clone(),
            leader_schedule_cache.clone(),
            cluster_info.clone(),
            Arc::new(retransmit_sockets),
            turbine_quic_endpoint_sender,
            retransmit_receiver,
            max_slots.clone(),
            rpc_subscriptions.clone(),
            slot_status_notifier.clone(),
            tvu_config.xdp_sender,
            votor_event_sender.clone(),
            migration_status.clone(),
        );

        let (ancestor_duplicate_slots_sender, ancestor_duplicate_slots_receiver) = unbounded();
        let (duplicate_slots_sender, duplicate_slots_receiver) = unbounded();
        let (ancestor_hashes_replay_update_sender, ancestor_hashes_replay_update_receiver) =
            unbounded();
        let (dumped_slots_sender, dumped_slots_receiver) = unbounded();
        let (popular_pruned_forks_sender, popular_pruned_forks_receiver) = unbounded();
        let window_service = {
            let epoch_schedule = bank_forks
                .read()
                .unwrap()
                .working_bank()
                .epoch_schedule()
                .clone();
            let repair_info = RepairInfo {
                bank_forks: bank_forks.clone(),
                epoch_schedule,
                ancestor_duplicate_slots_sender,
                repair_validators: tvu_config.repair_validators,
                repair_whitelist: tvu_config.repair_whitelist,
                cluster_info: cluster_info.clone(),
                cluster_slots: cluster_slots.clone(),
                wen_restart_repair_slots,
                block_location_lookup: block_location_lookup.clone(),
            };
            let repair_service_channels = RepairServiceChannels::new(
                repair_request_quic_sender,
                verified_vote_receiver,
                dumped_slots_receiver,
                popular_pruned_forks_sender,
                ancestor_hashes_request_quic_sender,
                ancestor_hashes_response_quic_receiver,
                ancestor_hashes_replay_update_receiver,
            );
            let window_service_channels = WindowServiceChannels::new(
                verified_receiver,
                retransmit_sender,
                completed_data_sets_sender,
                duplicate_slots_sender.clone(),
                repair_service_channels,
            );
            WindowService::new(
                blockstore.clone(),
                repair_socket,
                ancestor_hashes_socket,
                exit.clone(),
                repair_info,
                window_service_channels,
                leader_schedule_cache.clone(),
                outstanding_repair_requests,
                migration_status.clone(),
            )
        };

        let (cluster_slots_update_sender, cluster_slots_update_receiver) = unbounded();
        let cluster_slots_service = ClusterSlotsService::new(
            blockstore.clone(),
            cluster_slots.clone(),
            bank_forks.clone(),
            cluster_info.clone(),
            cluster_slots_update_receiver,
            exit.clone(),
            migration_status.clone(),
        );

        let (cost_update_sender, cost_update_receiver) = unbounded();
        let (drop_bank_sender, drop_bank_receiver) = unbounded();
        let (voting_sender, voting_receiver) = unbounded();
        // The BLS sender channel should be mostly used during standstill handling,
        // there could be 10s/400ms = 25 slots, <=5 votes and <=5 certificates per slot,
        // we cap the channel at 512 to give some headroom.
        let (bls_sender, bls_receiver) = bounded(512);

        let replay_senders = ReplaySenders {
            rpc_subscriptions,
            slot_status_notifier,
            transaction_status_sender,
            entry_notification_sender,
            bank_notification_sender,
            ancestor_hashes_replay_update_sender,
            retransmit_slots_sender,
            replay_vote_sender,
            cluster_slots_update_sender,
            cost_update_sender,
            voting_sender,
            bls_sender,
            drop_bank_sender,
            block_metadata_notifier,
            dumped_slots_sender,
            votor_event_sender,
            own_vote_sender: consensus_message_sender,
            optimistic_parent_sender,
        };

        let replay_receivers = ReplayReceivers {
            ledger_signal_receiver,
            duplicate_slots_receiver,
            ancestor_duplicate_slots_receiver,
            duplicate_confirmed_slots_receiver,
            gossip_verified_vote_hash_receiver,
            popular_pruned_forks_receiver,
            consensus_message_receiver,
            votor_event_receiver,
        };

        let replay_stage_config = ReplayStageConfig {
            vote_account: *vote_account,
            authorized_voter_keypairs,
            exit: exit.clone(),
            leader_schedule_cache: leader_schedule_cache.clone(),
            block_commitment_cache,
            wait_for_vote_to_start_leader: tvu_config.wait_for_vote_to_start_leader,
            tower_storage: tower_storage.clone(),
            wait_to_vote_slot,
            replay_forks_threads: tvu_config.replay_forks_threads,
            replay_transactions_threads: tvu_config.replay_transactions_threads,
            blockstore: blockstore.clone(),
            bank_forks: bank_forks.clone(),
            cluster_info: cluster_info.clone(),
            poh_recorder: poh_recorder.clone(),
            poh_controller,
            tower,
            vote_history,
            vote_history_storage: vote_history_storage.clone(),
            vote_tracker,
            cluster_slots,
            log_messages_bytes_limit,
            prioritization_fee_cache: prioritization_fee_cache.clone(),
            banking_tracer,
            snapshot_controller,
            replay_highest_frozen,
            leader_window_info_sender,
            highest_parent_ready,
            consensus_metrics_sender: consensus_metrics_sender.clone(),
            consensus_metrics_receiver,
            migration_status,
        };

        let voting_service = VotingService::new(
            voting_receiver,
            cluster_info.clone(),
            poh_recorder.clone(),
            tower_storage,
            vote_connection_cache.clone(),
        );

        let alpenglow_voting_service = AlpenglowVotingService::new(
            bls_receiver,
            cluster_info.clone(),
            vote_history_storage,
            alpenglow_connection_cache,
            bank_forks.clone(),
            voting_service_test_override,
            alpenglow_last_voted,
            *vote_account,
        );

        let warm_quic_cache_service = create_cache_warmer_if_needed(
            connection_cache,
            vote_connection_cache,
            cluster_info,
            poh_recorder,
            &exit,
        );

        let cost_update_service = CostUpdateService::new(cost_update_receiver);

        let drop_bank_service = DropBankService::new(drop_bank_receiver);

        let replay_stage = if in_wen_restart {
            None
        } else {
            Some(ReplayStage::new(
                replay_stage_config,
                replay_senders,
                replay_receivers,
            )?)
        };

        let blockstore_cleanup_service = tvu_config.max_ledger_shreds.map(|max_ledger_shreds| {
            BlockstoreCleanupService::new(blockstore.clone(), max_ledger_shreds, exit.clone())
        });

        let duplicate_shred_listener = DuplicateShredListener::new(
            exit,
            cluster_info.clone(),
            DuplicateShredHandler::new(
                blockstore,
                leader_schedule_cache.clone(),
                bank_forks.clone(),
                duplicate_slots_sender,
                tvu_config.shred_version,
            ),
        );

        Ok(Tvu {
            fetch_stage,
            shred_sigverify,
            retransmit_stage,
            window_service,
            cluster_slots_service,
            replay_stage,
            blockstore_cleanup_service,
            cost_update_service,
            voting_service,
            alpenglow_voting_service,
            warm_quic_cache_service,
            drop_bank_service,
            duplicate_shred_listener,
            alpenglow_sigverify_service,
            alpenglow_quic_t,
        })
    }

    pub fn join(self) -> thread::Result<()> {
        self.retransmit_stage.join()?;
        self.window_service.join()?;
        self.cluster_slots_service.join()?;
        self.fetch_stage.join()?;
        self.shred_sigverify.join()?;
        if self.blockstore_cleanup_service.is_some() {
            self.blockstore_cleanup_service.unwrap().join()?;
        }
        if self.replay_stage.is_some() {
            self.replay_stage.unwrap().join()?;
        }
        self.cost_update_service.join()?;
        self.voting_service.join()?;
        self.alpenglow_voting_service.join()?;
        if let Some(warmup_service) = self.warm_quic_cache_service {
            warmup_service.join()?;
        }
        self.drop_bank_service.join()?;
        self.duplicate_shred_listener.join()?;
        self.alpenglow_sigverify_service.join()?;
        self.alpenglow_quic_t.join()?;
        Ok(())
    }
}

fn create_cache_warmer_if_needed(
    connection_cache: Option<&Arc<ConnectionCache>>,
    vote_connection_cache: Arc<ConnectionCache>,
    cluster_info: &Arc<ClusterInfo>,
    poh_recorder: &Arc<RwLock<PohRecorder>>,
    exit: &Arc<AtomicBool>,
) -> Option<WarmQuicCacheService> {
    let tpu_connection_cache = connection_cache.filter(|cache| cache.use_quic()).cloned();
    let vote_connection_cache = Some(vote_connection_cache).filter(|cache| cache.use_quic());

    (tpu_connection_cache.is_some() || vote_connection_cache.is_some()).then(|| {
        WarmQuicCacheService::new(
            tpu_connection_cache,
            vote_connection_cache,
            cluster_info.clone(),
            poh_recorder.clone(),
            exit.clone(),
        )
    })
}

#[cfg(test)]
pub mod tests {
    use {
        super::*,
        crate::{
            consensus::tower_storage::FileTowerStorage,
            repair::quic_endpoint::RepairQuicAsyncSenders,
        },
        serial_test::serial,
        solana_gossip::{cluster_info::ClusterInfo, node::Node},
        solana_keypair::Keypair,
        solana_ledger::{
            blockstore::BlockstoreSignals,
            blockstore_options::BlockstoreOptions,
            create_new_tmp_ledger,
            genesis_utils::{create_genesis_config, GenesisConfigInfo},
        },
        solana_poh::poh_recorder::create_test_recorder,
        solana_rpc::optimistically_confirmed_bank_tracker::OptimisticallyConfirmedBank,
        solana_runtime::bank::Bank,
        solana_signer::Signer,
        solana_streamer::socket::SocketAddrSpace,
        solana_tpu_client::tpu_client::{DEFAULT_TPU_CONNECTION_POOL_SIZE, DEFAULT_VOTE_USE_QUIC},
        solana_votor::vote_history_storage::FileVoteHistoryStorage,
        std::sync::atomic::{AtomicU64, Ordering},
    };

    fn test_tvu_exit(enable_wen_restart: bool) {
        solana_logger::setup();
        let leader = Node::new_localhost();
        let target1_keypair = Keypair::new();
        let target1 = Node::new_localhost_with_pubkey(&target1_keypair.pubkey());

        let starting_balance = 10_000;
        let GenesisConfigInfo { genesis_config, .. } = create_genesis_config(starting_balance);

        let bank_forks = BankForks::new_rw_arc(Bank::new_for_tests(&genesis_config));

        let (turbine_quic_endpoint_sender, _turbine_quic_endpoint_receiver) =
            tokio::sync::mpsc::channel(/*capacity:*/ 128);
        let (_turbine_quic_endpoint_sender, turbine_quic_endpoint_receiver) = unbounded();
        let (_, repair_response_quic_receiver) = unbounded();
        let repair_quic_async_senders = RepairQuicAsyncSenders::new_dummy();
        let (_, ancestor_hashes_response_quic_receiver) = unbounded();
        //start cluster_info1
        let cluster_info1 = ClusterInfo::new(
            target1.info.clone(),
            target1_keypair.into(),
            SocketAddrSpace::Unspecified,
        );
        cluster_info1.insert_info(leader.info);
        let cref1 = Arc::new(cluster_info1);

        let (blockstore_path, _) = create_new_tmp_ledger!(&genesis_config);
        let BlockstoreSignals {
            blockstore,
            ledger_signal_receiver,
            ..
        } = Blockstore::open_with_signal(&blockstore_path, BlockstoreOptions::default())
            .expect("Expected to successfully open ledger");
        let blockstore = Arc::new(blockstore);
        let bank = bank_forks.read().unwrap().working_bank();
        let (
            exit,
            poh_recorder,
            poh_controller,
            _transaction_recorder,
            poh_service,
            _entry_receiver,
        ) = create_test_recorder(bank.clone(), blockstore.clone(), None, None);
        let vote_keypair = Keypair::new();
        let leader_schedule_cache = Arc::new(LeaderScheduleCache::new_from_bank(&bank));
        let block_commitment_cache = Arc::new(RwLock::new(BlockCommitmentCache::default()));
        let (retransmit_slots_sender, _retransmit_slots_receiver) = unbounded();
        let (_gossip_verified_vote_hash_sender, gossip_verified_vote_hash_receiver) = unbounded();
        let (verified_vote_sender, verified_vote_receiver) = unbounded();
        let (replay_vote_sender, _replay_vote_receiver) = unbounded();
        let (_, gossip_confirmed_slots_receiver) = unbounded();
        let (leader_window_info_sender, _) = bounded(1);
        let max_complete_transaction_status_slot = Arc::new(AtomicU64::default());
        let ignored_prioritization_fee_cache = Arc::new(PrioritizationFeeCache::new(0u64));
        let outstanding_repair_requests = Arc::<RwLock<OutstandingShredRepairs>>::default();
        let cluster_slots = Arc::new(ClusterSlots::default_for_tests());
        let wen_restart_repair_slots = if enable_wen_restart {
            Some(Arc::new(RwLock::new(vec![])))
        } else {
            None
        };
        let connection_cache = if DEFAULT_VOTE_USE_QUIC {
            ConnectionCache::new_quic_for_tests(
                "connection_cache_vote_quic",
                DEFAULT_TPU_CONNECTION_POOL_SIZE,
            )
        } else {
            ConnectionCache::with_udp(
                "connection_cache_vote_udp",
                DEFAULT_TPU_CONNECTION_POOL_SIZE,
            )
        };
        let alpenglow_connection_cache = ConnectionCache::new_quic(
            "connection_cache_alpenglow",
            DEFAULT_TPU_CONNECTION_POOL_SIZE,
        );
        let (votor_event_sender, votor_event_receiver) = unbounded();
        let highest_parent_ready = Arc::new(RwLock::default());
        let (optimistic_parent_sender, _optimistic_parent_receiver) = unbounded();

        let tvu = Tvu::new(
            &vote_keypair.pubkey(),
            Arc::new(RwLock::new(vec![Arc::new(vote_keypair)])),
            Arc::new(Keypair::new()),
            &bank_forks,
            &cref1,
            {
                TvuSockets {
                    repair: target1.sockets.repair,
                    retransmit: target1.sockets.retransmit_sockets,
                    fetch: target1.sockets.tvu,
                    ancestor_hashes_requests: target1.sockets.ancestor_hashes_requests,
                    alpenglow_quic: target1.sockets.alpenglow,
                }
            },
            blockstore,
            ledger_signal_receiver,
            Some(Arc::new(RpcSubscriptions::new_for_tests(
                exit.clone(),
                max_complete_transaction_status_slot,
                bank_forks.clone(),
                block_commitment_cache.clone(),
                OptimisticallyConfirmedBank::locked_from_bank_forks_root(&bank_forks),
            ))),
            &poh_recorder,
            poh_controller,
            Tower::default(),
            Arc::new(FileTowerStorage::default()),
            VoteHistory::default(),
            Arc::new(FileVoteHistoryStorage::default()),
            &leader_schedule_cache,
            exit.clone(),
            block_commitment_cache,
            Arc::<AtomicBool>::default(),
            None,
            None,
            Arc::<VoteTracker>::default(),
            retransmit_slots_sender,
            gossip_verified_vote_hash_receiver,
            verified_vote_sender,
            verified_vote_receiver,
            replay_vote_sender,
            /*completed_data_sets_sender:*/ None,
            None,
            gossip_confirmed_slots_receiver,
            TvuConfig::default(),
            &Arc::new(MaxSlots::default()),
            None,
            None,
            None, // snapshot_controller
            None,
            Some(&Arc::new(ConnectionCache::new("connection_cache_test"))),
            &ignored_prioritization_fee_cache,
            BankingTracer::new_disabled(),
            turbine_quic_endpoint_sender,
            turbine_quic_endpoint_receiver,
            repair_response_quic_receiver,
            repair_quic_async_senders.repair_request_quic_sender,
            repair_quic_async_senders.ancestor_hashes_request_quic_sender,
            ancestor_hashes_response_quic_receiver,
            outstanding_repair_requests,
            cluster_slots,
            wen_restart_repair_slots,
            None,
            Arc::new(connection_cache),
            Arc::new(alpenglow_connection_cache),
            Arc::new(ReplayHighestFrozen::default()),
            leader_window_info_sender,
            highest_parent_ready,
            None,
            votor_event_sender,
            votor_event_receiver,
            optimistic_parent_sender,
            QuicServerParams::default_for_tests(),
            Arc::new(RwLock::new(StakedNodes::default())),
            Arc::new(RwLock::new(KeyUpdaters::default())),
            Arc::new(AlpenglowLastVoted::default()),
            Arc::new(MigrationStatus::default()),
        )
        .expect("assume success");
        if enable_wen_restart {
            assert!(tvu.replay_stage.is_none())
        } else {
            assert!(tvu.replay_stage.is_some())
        }
        exit.store(true, Ordering::Relaxed);
        tvu.join().unwrap();
        poh_service.join().unwrap();
    }

    #[test]
    #[serial]
    fn test_tvu_exit_no_wen_restart() {
        test_tvu_exit(false);
    }

    #[test]
    #[serial]
    fn test_tvu_exit_with_wen_restart() {
        test_tvu_exit(true);
    }
}<|MERGE_RESOLUTION|>--- conflicted
+++ resolved
@@ -62,12 +62,8 @@
     },
     solana_turbine::{retransmit_stage::RetransmitStage, xdp::XdpSender},
     solana_votor::{
-<<<<<<< HEAD
         consensus_rewards::ConsensusRewards,
-        event::{VotorEventReceiver, VotorEventSender},
-=======
         event::{LeaderWindowInfo, VotorEventReceiver, VotorEventSender},
->>>>>>> 5e1f4481
         vote_history::VoteHistory,
         vote_history_storage::VoteHistoryStorage,
         voting_service::{VotingService as AlpenglowVotingService, VotingServiceOverride},
@@ -605,7 +601,7 @@
         solana_signer::Signer,
         solana_streamer::socket::SocketAddrSpace,
         solana_tpu_client::tpu_client::{DEFAULT_TPU_CONNECTION_POOL_SIZE, DEFAULT_VOTE_USE_QUIC},
-        solana_votor::vote_history_storage::FileVoteHistoryStorage,
+        solana_votor::{consensus_metrics, vote_history_storage::FileVoteHistoryStorage},
         std::sync::atomic::{AtomicU64, Ordering},
     };
 
