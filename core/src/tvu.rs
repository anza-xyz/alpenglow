//! The `tvu` module implements the Transaction Validation Unit, a multi-stage transaction
//! validation pipeline in software.

use {
    crate::{
        admin_rpc_post_init::{KeyUpdaterType, KeyUpdaters},
        banking_trace::BankingTracer,
        block_creation_loop::ReplayHighestFrozen,
        bls_sigverify::{
            bls_sigverifier::BLSSigVerifier, bls_sigverify_service::BLSSigverifyService,
        },
        cluster_info_vote_listener::{
            DuplicateConfirmedSlotsReceiver, GossipVerifiedVoteHashReceiver, VerifiedVoteReceiver,
            VerifiedVoteSender, VoteTracker,
        },
        cluster_slots_service::{cluster_slots::ClusterSlots, ClusterSlotsService},
        completed_data_sets_service::CompletedDataSetsSender,
        consensus::{tower_storage::TowerStorage, Tower},
        cost_update_service::CostUpdateService,
        drop_bank_service::DropBankService,
        repair::repair_service::{OutstandingShredRepairs, RepairInfo, RepairServiceChannels},
        replay_stage::{ReplayReceivers, ReplaySenders, ReplayStage, ReplayStageConfig},
        shred_fetch_stage::{ShredFetchStage, SHRED_FETCH_CHANNEL_SIZE},
        voting_service::VotingService,
        warm_quic_cache_service::WarmQuicCacheService,
        window_service::{WindowService, WindowServiceChannels},
    },
    bytes::Bytes,
    crossbeam_channel::{bounded, unbounded, Receiver, Sender},
    solana_client::connection_cache::ConnectionCache,
    solana_clock::Slot,
    solana_geyser_plugin_manager::block_metadata_notifier_interface::BlockMetadataNotifierArc,
    solana_gossip::{
        cluster_info::ClusterInfo, duplicate_shred_handler::DuplicateShredHandler,
        duplicate_shred_listener::DuplicateShredListener,
    },
    solana_keypair::Keypair,
    solana_ledger::{
        block_location_lookup::BlockLocationLookup, blockstore::Blockstore,
        blockstore_cleanup_service::BlockstoreCleanupService,
        blockstore_processor::TransactionStatusSender, entry_notifier_service::EntryNotifierSender,
        leader_schedule_cache::LeaderScheduleCache,
    },
    solana_poh::{poh_controller::PohController, poh_recorder::PohRecorder},
    solana_pubkey::Pubkey,
    solana_rpc::{
        alpenglow_last_voted::AlpenglowLastVoted, max_slots::MaxSlots,
        optimistically_confirmed_bank_tracker::BankNotificationSenderConfig,
        rpc_subscriptions::RpcSubscriptions, slot_status_notifier::SlotStatusNotifier,
    },
    solana_runtime::{
        bank_forks::BankForks, commitment::BlockCommitmentCache,
        prioritization_fee_cache::PrioritizationFeeCache, snapshot_controller::SnapshotController,
        vote_sender_types::ReplayVoteSender,
    },
    solana_streamer::{
        evicting_sender::EvictingSender,
        quic::{spawn_server, QuicServerParams, SpawnServerResult},
        streamer::StakedNodes,
    },
    solana_turbine::{retransmit_stage::RetransmitStage, xdp::XdpSender},
    solana_votor::{
        event::{VotorEventReceiver, VotorEventSender},
        vote_history::VoteHistory,
        vote_history_storage::VoteHistoryStorage,
        voting_service::{VotingService as AlpenglowVotingService, VotingServiceOverride},
        votor::LeaderWindowNotifier,
    },
<<<<<<< HEAD
=======
    solana_votor_messages::{consensus_message::ConsensusMessage, migration::MigrationStatus},
>>>>>>> ea229769
    std::{
        collections::HashSet,
        net::{SocketAddr, UdpSocket},
        num::NonZeroUsize,
        sync::{atomic::AtomicBool, Arc, RwLock},
        thread::{self, JoinHandle},
    },
    tokio::sync::mpsc::Sender as AsyncSender,
};

/// Sets the upper bound on the number of batches stored in the retransmit
/// stage ingress channel.
/// Allows for a max of 16k batches of up to 64 packets each
/// (PACKETS_PER_BATCH).
/// This translates to about 1 GB of RAM for packet storage in the worst case.
/// In reality this means about 200K shreds since most batches are not full.
const CHANNEL_SIZE_RETRANSMIT_INGRESS: usize = 16 * 1024;

pub struct Tvu {
    fetch_stage: ShredFetchStage,
    shred_sigverify: JoinHandle<()>,
    retransmit_stage: RetransmitStage,
    window_service: WindowService,
    cluster_slots_service: ClusterSlotsService,
    replay_stage: Option<ReplayStage>,
    blockstore_cleanup_service: Option<BlockstoreCleanupService>,
    cost_update_service: CostUpdateService,
    voting_service: VotingService,
    alpenglow_voting_service: AlpenglowVotingService,
    warm_quic_cache_service: Option<WarmQuicCacheService>,
    drop_bank_service: DropBankService,
    duplicate_shred_listener: DuplicateShredListener,
    alpenglow_sigverify_service: BLSSigverifyService,
    alpenglow_quic_t: thread::JoinHandle<()>,
}

// The maximum number of alpenglow packets that can be processed in a single batch
pub const MAX_ALPENGLOW_PACKET_NUM: usize = 10000;

pub struct TvuSockets {
    pub fetch: Vec<UdpSocket>,
    pub repair: UdpSocket,
    pub retransmit: Vec<UdpSocket>,
    pub ancestor_hashes_requests: UdpSocket,
    pub alpenglow_quic: UdpSocket,
}

pub struct TvuConfig {
    pub max_ledger_shreds: Option<u64>,
    pub shred_version: u16,
    // Validators from which repairs are requested
    pub repair_validators: Option<HashSet<Pubkey>>,
    // Validators which should be given priority when serving repairs
    pub repair_whitelist: Arc<RwLock<HashSet<Pubkey>>>,
    pub wait_for_vote_to_start_leader: bool,
    pub replay_forks_threads: NonZeroUsize,
    pub replay_transactions_threads: NonZeroUsize,
    pub shred_sigverify_threads: NonZeroUsize,
    pub xdp_sender: Option<XdpSender>,
}

impl Default for TvuConfig {
    fn default() -> Self {
        Self {
            max_ledger_shreds: None,
            shred_version: 0,
            repair_validators: None,
            repair_whitelist: Arc::new(RwLock::new(HashSet::default())),
            wait_for_vote_to_start_leader: false,
            replay_forks_threads: NonZeroUsize::new(1).expect("1 is non-zero"),
            replay_transactions_threads: NonZeroUsize::new(1).expect("1 is non-zero"),
            shred_sigverify_threads: NonZeroUsize::new(1).expect("1 is non-zero"),
            xdp_sender: None,
        }
    }
}

impl Tvu {
    /// This service receives messages from a leader in the network and processes the transactions
    /// on the bank state.
    /// # Arguments
    /// * `cluster_info` - The cluster_info state.
    /// * `sockets` - fetch, repair, and retransmit sockets
    /// * `blockstore` - the ledger itself
    #[allow(clippy::too_many_arguments)]
    pub fn new(
        vote_account: &Pubkey,
        authorized_voter_keypairs: Arc<RwLock<Vec<Arc<Keypair>>>>,
        identity_keypair: Arc<Keypair>,
        bank_forks: &Arc<RwLock<BankForks>>,
        cluster_info: &Arc<ClusterInfo>,
        sockets: TvuSockets,
        blockstore: Arc<Blockstore>,
        ledger_signal_receiver: Receiver<bool>,
        rpc_subscriptions: Option<Arc<RpcSubscriptions>>,
        poh_recorder: &Arc<RwLock<PohRecorder>>,
        poh_controller: PohController,
        tower: Tower,
        tower_storage: Arc<dyn TowerStorage>,
        vote_history: VoteHistory,
        vote_history_storage: Arc<dyn VoteHistoryStorage>,
        leader_schedule_cache: &Arc<LeaderScheduleCache>,
        exit: Arc<AtomicBool>,
        block_commitment_cache: Arc<RwLock<BlockCommitmentCache>>,
        turbine_disabled: Arc<AtomicBool>,
        transaction_status_sender: Option<TransactionStatusSender>,
        entry_notification_sender: Option<EntryNotifierSender>,
        vote_tracker: Arc<VoteTracker>,
        retransmit_slots_sender: Sender<Slot>,
        gossip_verified_vote_hash_receiver: GossipVerifiedVoteHashReceiver,
        verified_vote_sender: VerifiedVoteSender,
        verified_vote_receiver: VerifiedVoteReceiver,
        replay_vote_sender: ReplayVoteSender,
        completed_data_sets_sender: Option<CompletedDataSetsSender>,
        bank_notification_sender: Option<BankNotificationSenderConfig>,
        duplicate_confirmed_slots_receiver: DuplicateConfirmedSlotsReceiver,
        tvu_config: TvuConfig,
        max_slots: &Arc<MaxSlots>,
        block_metadata_notifier: Option<BlockMetadataNotifierArc>,
        wait_to_vote_slot: Option<Slot>,
        snapshot_controller: Option<Arc<SnapshotController>>,
        log_messages_bytes_limit: Option<usize>,
        connection_cache: Option<&Arc<ConnectionCache>>,
        prioritization_fee_cache: &Arc<PrioritizationFeeCache>,
        banking_tracer: Arc<BankingTracer>,
        turbine_quic_endpoint_sender: AsyncSender<(SocketAddr, Bytes)>,
        turbine_quic_endpoint_receiver: Receiver<(Pubkey, SocketAddr, Bytes)>,
        repair_response_quic_receiver: Receiver<(Pubkey, SocketAddr, Bytes)>,
        repair_request_quic_sender: AsyncSender<(SocketAddr, Bytes)>,
        ancestor_hashes_request_quic_sender: AsyncSender<(SocketAddr, Bytes)>,
        ancestor_hashes_response_quic_receiver: Receiver<(Pubkey, SocketAddr, Bytes)>,
        outstanding_repair_requests: Arc<RwLock<OutstandingShredRepairs>>,
        cluster_slots: Arc<ClusterSlots>,
        wen_restart_repair_slots: Option<Arc<RwLock<Vec<Slot>>>>,
        slot_status_notifier: Option<SlotStatusNotifier>,
        vote_connection_cache: Arc<ConnectionCache>,
        alpenglow_connection_cache: Arc<ConnectionCache>,
        replay_highest_frozen: Arc<ReplayHighestFrozen>,
        leader_window_notifier: Arc<LeaderWindowNotifier>,
        voting_service_test_override: Option<VotingServiceOverride>,
        votor_event_sender: VotorEventSender,
        votor_event_receiver: VotorEventReceiver,
        alpenglow_quic_server_config: QuicServerParams,
        staked_nodes: Arc<RwLock<StakedNodes>>,
        key_notifiers: Arc<RwLock<KeyUpdaters>>,
        alpenglow_last_voted: Arc<AlpenglowLastVoted>,
        migration_status: Arc<MigrationStatus>,
    ) -> Result<Self, String> {
        let (consensus_message_sender, consensus_message_receiver) =
            bounded(MAX_ALPENGLOW_PACKET_NUM);
        let (consensus_metrics_sender, consensus_metrics_receiver) = unbounded();

        let in_wen_restart = wen_restart_repair_slots.is_some();

        let TvuSockets {
            repair: repair_socket,
            fetch: fetch_sockets,
            retransmit: retransmit_sockets,
            ancestor_hashes_requests: ancestor_hashes_socket,
            alpenglow_quic: alpenglow_quic_socket,
        } = sockets;

        let (fetch_sender, fetch_receiver) = EvictingSender::new_bounded(SHRED_FETCH_CHANNEL_SIZE);
        let (bls_packet_sender, bls_packet_receiver) = bounded(MAX_ALPENGLOW_PACKET_NUM);

        let repair_socket = Arc::new(repair_socket);
        let ancestor_hashes_socket = Arc::new(ancestor_hashes_socket);
        let fetch_sockets: Vec<Arc<UdpSocket>> = fetch_sockets.into_iter().map(Arc::new).collect();
        let block_location_lookup = BlockLocationLookup::new_arc();
        let fetch_stage = ShredFetchStage::new(
            fetch_sockets,
            turbine_quic_endpoint_receiver,
            repair_response_quic_receiver,
            repair_socket.clone(),
            fetch_sender,
            tvu_config.shred_version,
            bank_forks.clone(),
            cluster_info.clone(),
            outstanding_repair_requests.clone(),
            turbine_disabled,
            exit.clone(),
        );

        // Streamer for Alpenglow
        let SpawnServerResult {
            endpoints: _,
            thread: alpenglow_quic_t,
            key_updater: alpenglow_stream_key_updater,
        } = spawn_server(
            "solQuicAlpglw",
            "quic_streamer_alpenglow",
            vec![alpenglow_quic_socket],
            &identity_keypair,
            bls_packet_sender.clone(),
            exit.clone(),
            staked_nodes.clone(),
            alpenglow_quic_server_config,
        )
        .unwrap();
        let alpenglow_sigverify_service = {
            let sharable_banks = bank_forks.read().unwrap().sharable_banks();
            let verifier = BLSSigVerifier::new(
                sharable_banks,
                verified_vote_sender.clone(),
                consensus_message_sender.clone(),
                consensus_metrics_sender.clone(),
                alpenglow_last_voted.clone(),
            );
            BLSSigverifyService::new(bls_packet_receiver, verifier)
        };

        let mut key_notifiers = key_notifiers.write().unwrap();
        key_notifiers.add(KeyUpdaterType::TpuAlpenglow, alpenglow_stream_key_updater);

        let (verified_sender, verified_receiver) = unbounded();

        let (retransmit_sender, retransmit_receiver) =
            EvictingSender::new_bounded(CHANNEL_SIZE_RETRANSMIT_INGRESS);

        let shred_sigverify = solana_turbine::sigverify_shreds::spawn_shred_sigverify(
            cluster_info.clone(),
            bank_forks.clone(),
            leader_schedule_cache.clone(),
            fetch_receiver,
            retransmit_sender.clone(),
            verified_sender,
            block_location_lookup.clone(),
            tvu_config.shred_sigverify_threads,
        );

        let retransmit_stage = RetransmitStage::new(
            bank_forks.clone(),
            leader_schedule_cache.clone(),
            cluster_info.clone(),
            Arc::new(retransmit_sockets),
            turbine_quic_endpoint_sender,
            retransmit_receiver,
            max_slots.clone(),
            rpc_subscriptions.clone(),
            slot_status_notifier.clone(),
            tvu_config.xdp_sender,
            votor_event_sender.clone(),
        );

        let (ancestor_duplicate_slots_sender, ancestor_duplicate_slots_receiver) = unbounded();
        let (duplicate_slots_sender, duplicate_slots_receiver) = unbounded();
        let (ancestor_hashes_replay_update_sender, ancestor_hashes_replay_update_receiver) =
            unbounded();
        let (dumped_slots_sender, dumped_slots_receiver) = unbounded();
        let (popular_pruned_forks_sender, popular_pruned_forks_receiver) = unbounded();
        let window_service = {
            let epoch_schedule = bank_forks
                .read()
                .unwrap()
                .working_bank()
                .epoch_schedule()
                .clone();
            let repair_info = RepairInfo {
                bank_forks: bank_forks.clone(),
                epoch_schedule,
                ancestor_duplicate_slots_sender,
                repair_validators: tvu_config.repair_validators,
                repair_whitelist: tvu_config.repair_whitelist,
                cluster_info: cluster_info.clone(),
                cluster_slots: cluster_slots.clone(),
                wen_restart_repair_slots,
                block_location_lookup: block_location_lookup.clone(),
            };
            let repair_service_channels = RepairServiceChannels::new(
                repair_request_quic_sender,
                verified_vote_receiver,
                dumped_slots_receiver,
                popular_pruned_forks_sender,
                ancestor_hashes_request_quic_sender,
                ancestor_hashes_response_quic_receiver,
                ancestor_hashes_replay_update_receiver,
            );
            let window_service_channels = WindowServiceChannels::new(
                verified_receiver,
                retransmit_sender,
                completed_data_sets_sender,
                duplicate_slots_sender.clone(),
                repair_service_channels,
            );
            WindowService::new(
                blockstore.clone(),
                repair_socket,
                ancestor_hashes_socket,
                exit.clone(),
                repair_info,
                window_service_channels,
                leader_schedule_cache.clone(),
                outstanding_repair_requests,
            )
        };

        let (cluster_slots_update_sender, cluster_slots_update_receiver) = unbounded();
        let cluster_slots_service = ClusterSlotsService::new(
            blockstore.clone(),
            cluster_slots.clone(),
            bank_forks.clone(),
            cluster_info.clone(),
            cluster_slots_update_receiver,
            exit.clone(),
        );

        let (cost_update_sender, cost_update_receiver) = unbounded();
        let (drop_bank_sender, drop_bank_receiver) = unbounded();
        let (voting_sender, voting_receiver) = unbounded();
        // The BLS sender channel should be mostly used during standstill handling,
        // there could be 10s/400ms = 25 slots, <=5 votes and <=5 certificates per slot,
        // we cap the channel at 512 to give some headroom.
        let (bls_sender, bls_receiver) = bounded(512);

        let replay_senders = ReplaySenders {
            rpc_subscriptions,
            slot_status_notifier,
            transaction_status_sender,
            entry_notification_sender,
            bank_notification_sender,
            ancestor_hashes_replay_update_sender,
            retransmit_slots_sender,
            replay_vote_sender,
            cluster_slots_update_sender,
            cost_update_sender,
            voting_sender,
            bls_sender,
            drop_bank_sender,
            block_metadata_notifier,
            dumped_slots_sender,
            votor_event_sender,
            own_vote_sender: consensus_message_sender,
        };

        let replay_receivers = ReplayReceivers {
            ledger_signal_receiver,
            duplicate_slots_receiver,
            ancestor_duplicate_slots_receiver,
            duplicate_confirmed_slots_receiver,
            gossip_verified_vote_hash_receiver,
            popular_pruned_forks_receiver,
            consensus_message_receiver,
            votor_event_receiver,
        };

        let replay_stage_config = ReplayStageConfig {
            vote_account: *vote_account,
            authorized_voter_keypairs,
            exit: exit.clone(),
            leader_schedule_cache: leader_schedule_cache.clone(),
            block_commitment_cache,
            wait_for_vote_to_start_leader: tvu_config.wait_for_vote_to_start_leader,
            tower_storage: tower_storage.clone(),
            wait_to_vote_slot,
            replay_forks_threads: tvu_config.replay_forks_threads,
            replay_transactions_threads: tvu_config.replay_transactions_threads,
            blockstore: blockstore.clone(),
            bank_forks: bank_forks.clone(),
            cluster_info: cluster_info.clone(),
            poh_recorder: poh_recorder.clone(),
            poh_controller,
            tower,
            vote_history,
            vote_history_storage: vote_history_storage.clone(),
            vote_tracker,
            cluster_slots,
            log_messages_bytes_limit,
            prioritization_fee_cache: prioritization_fee_cache.clone(),
            banking_tracer,
            snapshot_controller,
            replay_highest_frozen,
            leader_window_notifier,
            consensus_metrics_sender: consensus_metrics_sender.clone(),
            consensus_metrics_receiver,
            migration_status,
        };

        let voting_service = VotingService::new(
            voting_receiver,
            cluster_info.clone(),
            poh_recorder.clone(),
            tower_storage,
            vote_connection_cache.clone(),
        );

        let alpenglow_voting_service = AlpenglowVotingService::new(
            bls_receiver,
            cluster_info.clone(),
            vote_history_storage,
            alpenglow_connection_cache,
            bank_forks.clone(),
            voting_service_test_override,
            alpenglow_last_voted,
            *vote_account,
        );

        let warm_quic_cache_service = create_cache_warmer_if_needed(
            connection_cache,
            vote_connection_cache,
            cluster_info,
            poh_recorder,
            &exit,
        );

        let cost_update_service = CostUpdateService::new(cost_update_receiver);

        let drop_bank_service = DropBankService::new(drop_bank_receiver);

        let replay_stage = if in_wen_restart {
            None
        } else {
            Some(ReplayStage::new(
                replay_stage_config,
                replay_senders,
                replay_receivers,
            )?)
        };

        let blockstore_cleanup_service = tvu_config.max_ledger_shreds.map(|max_ledger_shreds| {
            BlockstoreCleanupService::new(blockstore.clone(), max_ledger_shreds, exit.clone())
        });

        let duplicate_shred_listener = DuplicateShredListener::new(
            exit,
            cluster_info.clone(),
            DuplicateShredHandler::new(
                blockstore,
                leader_schedule_cache.clone(),
                bank_forks.clone(),
                duplicate_slots_sender,
                tvu_config.shred_version,
            ),
        );

        Ok(Tvu {
            fetch_stage,
            shred_sigverify,
            retransmit_stage,
            window_service,
            cluster_slots_service,
            replay_stage,
            blockstore_cleanup_service,
            cost_update_service,
            voting_service,
            alpenglow_voting_service,
            warm_quic_cache_service,
            drop_bank_service,
            duplicate_shred_listener,
            alpenglow_sigverify_service,
            alpenglow_quic_t,
        })
    }

    pub fn join(self) -> thread::Result<()> {
        self.retransmit_stage.join()?;
        self.window_service.join()?;
        self.cluster_slots_service.join()?;
        self.fetch_stage.join()?;
        self.shred_sigverify.join()?;
        if self.blockstore_cleanup_service.is_some() {
            self.blockstore_cleanup_service.unwrap().join()?;
        }
        if self.replay_stage.is_some() {
            self.replay_stage.unwrap().join()?;
        }
        self.cost_update_service.join()?;
        self.voting_service.join()?;
        self.alpenglow_voting_service.join()?;
        if let Some(warmup_service) = self.warm_quic_cache_service {
            warmup_service.join()?;
        }
        self.drop_bank_service.join()?;
        self.duplicate_shred_listener.join()?;
        self.alpenglow_sigverify_service.join()?;
        self.alpenglow_quic_t.join()?;
        Ok(())
    }
}

fn create_cache_warmer_if_needed(
    connection_cache: Option<&Arc<ConnectionCache>>,
    vote_connection_cache: Arc<ConnectionCache>,
    cluster_info: &Arc<ClusterInfo>,
    poh_recorder: &Arc<RwLock<PohRecorder>>,
    exit: &Arc<AtomicBool>,
) -> Option<WarmQuicCacheService> {
    let tpu_connection_cache = connection_cache.filter(|cache| cache.use_quic()).cloned();
    let vote_connection_cache = Some(vote_connection_cache).filter(|cache| cache.use_quic());

    (tpu_connection_cache.is_some() || vote_connection_cache.is_some()).then(|| {
        WarmQuicCacheService::new(
            tpu_connection_cache,
            vote_connection_cache,
            cluster_info.clone(),
            poh_recorder.clone(),
            exit.clone(),
        )
    })
}

#[cfg(test)]
pub mod tests {
    use {
        super::*,
        crate::{
            consensus::tower_storage::FileTowerStorage,
            repair::quic_endpoint::RepairQuicAsyncSenders,
        },
        serial_test::serial,
        solana_gossip::{cluster_info::ClusterInfo, node::Node},
        solana_keypair::Keypair,
        solana_ledger::{
            blockstore::BlockstoreSignals,
            blockstore_options::BlockstoreOptions,
            create_new_tmp_ledger,
            genesis_utils::{create_genesis_config, GenesisConfigInfo},
        },
        solana_poh::poh_recorder::create_test_recorder,
        solana_rpc::optimistically_confirmed_bank_tracker::OptimisticallyConfirmedBank,
        solana_runtime::bank::Bank,
        solana_signer::Signer,
        solana_streamer::socket::SocketAddrSpace,
        solana_tpu_client::tpu_client::{DEFAULT_TPU_CONNECTION_POOL_SIZE, DEFAULT_VOTE_USE_QUIC},
        solana_votor::vote_history_storage::FileVoteHistoryStorage,
        std::sync::atomic::{AtomicU64, Ordering},
    };

    fn test_tvu_exit(enable_wen_restart: bool) {
        solana_logger::setup();
        let leader = Node::new_localhost();
        let target1_keypair = Keypair::new();
        let target1 = Node::new_localhost_with_pubkey(&target1_keypair.pubkey());

        let starting_balance = 10_000;
        let GenesisConfigInfo { genesis_config, .. } = create_genesis_config(starting_balance);

        let bank_forks = BankForks::new_rw_arc(Bank::new_for_tests(&genesis_config));

        let (turbine_quic_endpoint_sender, _turbine_quic_endpoint_receiver) =
            tokio::sync::mpsc::channel(/*capacity:*/ 128);
        let (_turbine_quic_endpoint_sender, turbine_quic_endpoint_receiver) = unbounded();
        let (_, repair_response_quic_receiver) = unbounded();
        let repair_quic_async_senders = RepairQuicAsyncSenders::new_dummy();
        let (_, ancestor_hashes_response_quic_receiver) = unbounded();
        //start cluster_info1
        let cluster_info1 = ClusterInfo::new(
            target1.info.clone(),
            target1_keypair.into(),
            SocketAddrSpace::Unspecified,
        );
        cluster_info1.insert_info(leader.info);
        let cref1 = Arc::new(cluster_info1);

        let (blockstore_path, _) = create_new_tmp_ledger!(&genesis_config);
        let BlockstoreSignals {
            blockstore,
            ledger_signal_receiver,
            ..
        } = Blockstore::open_with_signal(&blockstore_path, BlockstoreOptions::default())
            .expect("Expected to successfully open ledger");
        let blockstore = Arc::new(blockstore);
        let bank = bank_forks.read().unwrap().working_bank();
        let (
            exit,
            poh_recorder,
            poh_controller,
            _transaction_recorder,
            poh_service,
            _entry_receiver,
        ) = create_test_recorder(bank.clone(), blockstore.clone(), None, None);
        let vote_keypair = Keypair::new();
        let leader_schedule_cache = Arc::new(LeaderScheduleCache::new_from_bank(&bank));
        let block_commitment_cache = Arc::new(RwLock::new(BlockCommitmentCache::default()));
        let (retransmit_slots_sender, _retransmit_slots_receiver) = unbounded();
        let (_gossip_verified_vote_hash_sender, gossip_verified_vote_hash_receiver) = unbounded();
        let (verified_vote_sender, verified_vote_receiver) = unbounded();
        let (replay_vote_sender, _replay_vote_receiver) = unbounded();
        let (_, gossip_confirmed_slots_receiver) = unbounded();
        let max_complete_transaction_status_slot = Arc::new(AtomicU64::default());
        let ignored_prioritization_fee_cache = Arc::new(PrioritizationFeeCache::new(0u64));
        let outstanding_repair_requests = Arc::<RwLock<OutstandingShredRepairs>>::default();
        let cluster_slots = Arc::new(ClusterSlots::default_for_tests());
        let wen_restart_repair_slots = if enable_wen_restart {
            Some(Arc::new(RwLock::new(vec![])))
        } else {
            None
        };
        let connection_cache = if DEFAULT_VOTE_USE_QUIC {
            ConnectionCache::new_quic_for_tests(
                "connection_cache_vote_quic",
                DEFAULT_TPU_CONNECTION_POOL_SIZE,
            )
        } else {
            ConnectionCache::with_udp(
                "connection_cache_vote_udp",
                DEFAULT_TPU_CONNECTION_POOL_SIZE,
            )
        };
        let alpenglow_connection_cache = ConnectionCache::new_quic(
            "connection_cache_alpenglow",
            DEFAULT_TPU_CONNECTION_POOL_SIZE,
        );
        let (votor_event_sender, votor_event_receiver) = unbounded();

        let tvu = Tvu::new(
            &vote_keypair.pubkey(),
            Arc::new(RwLock::new(vec![Arc::new(vote_keypair)])),
            Arc::new(Keypair::new()),
            &bank_forks,
            &cref1,
            {
                TvuSockets {
                    repair: target1.sockets.repair,
                    retransmit: target1.sockets.retransmit_sockets,
                    fetch: target1.sockets.tvu,
                    ancestor_hashes_requests: target1.sockets.ancestor_hashes_requests,
                    alpenglow_quic: target1.sockets.alpenglow,
                }
            },
            blockstore,
            ledger_signal_receiver,
            Some(Arc::new(RpcSubscriptions::new_for_tests(
                exit.clone(),
                max_complete_transaction_status_slot,
                bank_forks.clone(),
                block_commitment_cache.clone(),
                OptimisticallyConfirmedBank::locked_from_bank_forks_root(&bank_forks),
            ))),
            &poh_recorder,
            poh_controller,
            Tower::default(),
            Arc::new(FileTowerStorage::default()),
            VoteHistory::default(),
            Arc::new(FileVoteHistoryStorage::default()),
            &leader_schedule_cache,
            exit.clone(),
            block_commitment_cache,
            Arc::<AtomicBool>::default(),
            None,
            None,
            Arc::<VoteTracker>::default(),
            retransmit_slots_sender,
            gossip_verified_vote_hash_receiver,
            verified_vote_sender,
            verified_vote_receiver,
            replay_vote_sender,
            /*completed_data_sets_sender:*/ None,
            None,
            gossip_confirmed_slots_receiver,
            TvuConfig::default(),
            &Arc::new(MaxSlots::default()),
            None,
            None,
            None, // snapshot_controller
            None,
            Some(&Arc::new(ConnectionCache::new("connection_cache_test"))),
            &ignored_prioritization_fee_cache,
            BankingTracer::new_disabled(),
            turbine_quic_endpoint_sender,
            turbine_quic_endpoint_receiver,
            repair_response_quic_receiver,
            repair_quic_async_senders.repair_request_quic_sender,
            repair_quic_async_senders.ancestor_hashes_request_quic_sender,
            ancestor_hashes_response_quic_receiver,
            outstanding_repair_requests,
            cluster_slots,
            wen_restart_repair_slots,
            None,
            Arc::new(connection_cache),
            Arc::new(alpenglow_connection_cache),
            Arc::new(ReplayHighestFrozen::default()),
            Arc::new(LeaderWindowNotifier::default()),
            None,
            votor_event_sender,
            votor_event_receiver,
            QuicServerParams::default_for_tests(),
            Arc::new(RwLock::new(StakedNodes::default())),
            Arc::new(RwLock::new(KeyUpdaters::default())),
            Arc::new(AlpenglowLastVoted::default()),
            Arc::new(MigrationStatus::default()),
        )
        .expect("assume success");
        if enable_wen_restart {
            assert!(tvu.replay_stage.is_none())
        } else {
            assert!(tvu.replay_stage.is_some())
        }
        exit.store(true, Ordering::Relaxed);
        tvu.join().unwrap();
        poh_service.join().unwrap();
    }

    #[test]
    #[serial]
    fn test_tvu_exit_no_wen_restart() {
        test_tvu_exit(false);
    }

    #[test]
    #[serial]
    fn test_tvu_exit_with_wen_restart() {
        test_tvu_exit(true);
    }
}<|MERGE_RESOLUTION|>--- conflicted
+++ resolved
@@ -66,10 +66,7 @@
         voting_service::{VotingService as AlpenglowVotingService, VotingServiceOverride},
         votor::LeaderWindowNotifier,
     },
-<<<<<<< HEAD
-=======
     solana_votor_messages::{consensus_message::ConsensusMessage, migration::MigrationStatus},
->>>>>>> ea229769
     std::{
         collections::HashSet,
         net::{SocketAddr, UdpSocket},
