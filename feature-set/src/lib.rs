--- conflicted
+++ resolved
@@ -158,11 +158,8 @@
                 .is_active(&disable_zk_elgamal_proof_program::id()),
             reenable_zk_elgamal_proof_program: self
                 .is_active(&reenable_zk_elgamal_proof_program::id()),
-<<<<<<< HEAD
+            raise_cpi_nesting_limit_to_8: self.is_active(&raise_cpi_nesting_limit_to_8::id()),
             limit_validators_for_alpenglow: self.is_active(&limit_validators_for_alpenglow::id()),
-=======
-            raise_cpi_nesting_limit_to_8: self.is_active(&raise_cpi_nesting_limit_to_8::id()),
->>>>>>> be476126
         }
     }
 }
@@ -1125,13 +1122,11 @@
     solana_pubkey::declare_id!("htsptAwi2yRoZH83SKaUXykeZGtZHgxkS2QwW1pssR8");
 }
 
-<<<<<<< HEAD
+pub mod raise_cpi_nesting_limit_to_8 {
+    solana_pubkey::declare_id!("6TkHkRmP7JZy1fdM6fg5uXn76wChQBWGokHBJzrLB3mj");
+
 pub mod limit_validators_for_alpenglow {
     solana_pubkey::declare_id!("3SJUjJgvYwdH5auT45RXwRnZ5VJVyQCvFU9rFvNpjgsC");
-=======
-pub mod raise_cpi_nesting_limit_to_8 {
-    solana_pubkey::declare_id!("6TkHkRmP7JZy1fdM6fg5uXn76wChQBWGokHBJzrLB3mj");
->>>>>>> be476126
 }
 
 pub static FEATURE_NAMES: LazyLock<AHashMap<Pubkey, &'static str>> = LazyLock::new(|| {
@@ -1374,11 +1369,8 @@
         (reenable_zk_elgamal_proof_program::id(), "Re-enables zk-elgamal-proof program"),
         (raise_block_limits_to_100m::id(), "SIMD-0286: Raise block limit to 100M"),
         (raise_account_cu_limit::id(), "SIMD-0306: Raise account CU limit to 40% max"),
-<<<<<<< HEAD
+        (raise_cpi_nesting_limit_to_8::id(), "SIMD-0296: Raise CPI nesting limit from 4 to 8"),
         (limit_validators_for_alpenglow::id(), "SIMD-0306: Limit validators for Alpenglow"),
-=======
-        (raise_cpi_nesting_limit_to_8::id(), "SIMD-0296: Raise CPI nesting limit from 4 to 8"),
->>>>>>> be476126
         /*************** ADD NEW FEATURES HERE ***************/
     ]
     .iter()
