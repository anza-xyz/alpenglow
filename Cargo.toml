--- conflicted
+++ resolved
@@ -171,11 +171,7 @@
 
 [workspace.dependencies]
 Inflector = "0.11.4"
-<<<<<<< HEAD
-alpenglow-vote = { git = "ssh://git@github.com/solana-program/alpenglow-vote.git", rev = "aab69b6" }
-=======
 alpenglow-vote = { git = "ssh://git@github.com/solana-program/alpenglow-vote.git", rev = "3c4c514" }
->>>>>>> 399f9d19
 # alpenglow-vote = { path = "../alpenglow-vote/program" }
 axum = "0.7.9"
 agave-banking-stage-ingress-types = { path = "banking-stage-ingress-types", version = "=2.3.0" }
