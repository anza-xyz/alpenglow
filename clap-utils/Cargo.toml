--- conflicted
+++ resolved
@@ -13,11 +13,7 @@
 chrono = { workspace = true, features = ["default"] }
 clap = "2.33.0"
 rpassword = { workspace = true }
-<<<<<<< HEAD
-solana-bls = { workspace = true }
-=======
 solana-bls-signatures = { workspace = true }
->>>>>>> 8fac45cf
 solana-clock = { workspace = true }
 solana-cluster-type = { workspace = true }
 solana-commitment-config = { workspace = true }
