use {
    crate::keypair::{
        keypair_from_seed_phrase, pubkey_from_path, resolve_signer_from_path, signer_from_path,
        ASK_KEYWORD, SKIP_SEED_PHRASE_VALIDATION_ARG,
    },
    chrono::DateTime,
    clap::ArgMatches,
<<<<<<< HEAD
    solana_bls::Pubkey as BLSPubkey,
=======
    solana_bls_signatures::Pubkey as BLSPubkey,
>>>>>>> 8fac45cf
    solana_clock::UnixTimestamp,
    solana_cluster_type::ClusterType,
    solana_commitment_config::CommitmentConfig,
    solana_keypair::{read_keypair_file, Keypair},
    solana_native_token::sol_to_lamports,
    solana_pubkey::Pubkey,
    solana_remote_wallet::remote_wallet::RemoteWalletManager,
    solana_signature::Signature,
    solana_signer::Signer,
    std::{rc::Rc, str::FromStr},
};

// Sentinel value used to indicate to write to screen instead of file
pub const STDOUT_OUTFILE_TOKEN: &str = "-";

// Return parsed values from matches at `name`
pub fn values_of<T>(matches: &ArgMatches<'_>, name: &str) -> Option<Vec<T>>
where
    T: std::str::FromStr,
    <T as std::str::FromStr>::Err: std::fmt::Debug,
{
    matches
        .values_of(name)
        .map(|xs| xs.map(|x| x.parse::<T>().unwrap()).collect())
}

// Return a parsed value from matches at `name`
pub fn value_of<T>(matches: &ArgMatches<'_>, name: &str) -> Option<T>
where
    T: std::str::FromStr,
    <T as std::str::FromStr>::Err: std::fmt::Debug,
{
    if let Some(value) = matches.value_of(name) {
        value.parse::<T>().ok()
    } else {
        None
    }
}

pub fn unix_timestamp_from_rfc3339_datetime(
    matches: &ArgMatches<'_>,
    name: &str,
) -> Option<UnixTimestamp> {
    matches.value_of(name).and_then(|value| {
        DateTime::parse_from_rfc3339(value)
            .ok()
            .map(|date_time| date_time.timestamp())
    })
}

// Return the keypair for an argument with filename `name` or None if not present.
pub fn keypair_of(matches: &ArgMatches<'_>, name: &str) -> Option<Keypair> {
    if let Some(value) = matches.value_of(name) {
        if value == ASK_KEYWORD {
            let skip_validation = matches.is_present(SKIP_SEED_PHRASE_VALIDATION_ARG.name);
            keypair_from_seed_phrase(name, skip_validation, true, None, true).ok()
        } else {
            read_keypair_file(value).ok()
        }
    } else {
        None
    }
}

pub fn keypairs_of(matches: &ArgMatches<'_>, name: &str) -> Option<Vec<Keypair>> {
    matches.values_of(name).map(|values| {
        values
            .filter_map(|value| {
                if value == ASK_KEYWORD {
                    let skip_validation = matches.is_present(SKIP_SEED_PHRASE_VALIDATION_ARG.name);
                    keypair_from_seed_phrase(name, skip_validation, true, None, true).ok()
                } else {
                    read_keypair_file(value).ok()
                }
            })
            .collect()
    })
}

// Return a pubkey for an argument that can itself be parsed into a pubkey,
// or is a filename that can be read as a keypair
pub fn pubkey_of(matches: &ArgMatches<'_>, name: &str) -> Option<Pubkey> {
    value_of(matches, name).or_else(|| keypair_of(matches, name).map(|keypair| keypair.pubkey()))
}

pub fn pubkeys_of(matches: &ArgMatches<'_>, name: &str) -> Option<Vec<Pubkey>> {
    matches.values_of(name).map(|values| {
        values
            .map(|value| {
                value.parse::<Pubkey>().unwrap_or_else(|_| {
                    read_keypair_file(value)
                        .expect("read_keypair_file failed")
                        .pubkey()
                })
            })
            .collect()
    })
}

pub fn bls_pubkeys_of(matches: &ArgMatches<'_>, name: &str) -> Option<Vec<BLSPubkey>> {
    matches.values_of(name).map(|values| {
        values
            .map(|value| {
                BLSPubkey::from_str(value).unwrap_or_else(|_| {
<<<<<<< HEAD
=======
                    //TODO(wen): support reading BLS keypair files
>>>>>>> 8fac45cf
                    panic!("Failed to parse BLS public key from value: {}", value)
                })
            })
            .collect()
    })
}

// Return pubkey/signature pairs for a string of the form pubkey=signature
pub fn pubkeys_sigs_of(matches: &ArgMatches<'_>, name: &str) -> Option<Vec<(Pubkey, Signature)>> {
    matches.values_of(name).map(|values| {
        values
            .map(|pubkey_signer_string| {
                let mut signer = pubkey_signer_string.split('=');
                let key = Pubkey::from_str(signer.next().unwrap()).unwrap();
                let sig = Signature::from_str(signer.next().unwrap()).unwrap();
                (key, sig)
            })
            .collect()
    })
}

// Return a signer from matches at `name`
#[allow(clippy::type_complexity)]
pub fn signer_of(
    matches: &ArgMatches<'_>,
    name: &str,
    wallet_manager: &mut Option<Rc<RemoteWalletManager>>,
) -> Result<(Option<Box<dyn Signer>>, Option<Pubkey>), Box<dyn std::error::Error>> {
    if let Some(location) = matches.value_of(name) {
        let signer = signer_from_path(matches, location, name, wallet_manager)?;
        let signer_pubkey = signer.pubkey();
        Ok((Some(signer), Some(signer_pubkey)))
    } else {
        Ok((None, None))
    }
}

pub fn pubkey_of_signer(
    matches: &ArgMatches<'_>,
    name: &str,
    wallet_manager: &mut Option<Rc<RemoteWalletManager>>,
) -> Result<Option<Pubkey>, Box<dyn std::error::Error>> {
    if let Some(location) = matches.value_of(name) {
        Ok(Some(pubkey_from_path(
            matches,
            location,
            name,
            wallet_manager,
        )?))
    } else {
        Ok(None)
    }
}

pub fn pubkeys_of_multiple_signers(
    matches: &ArgMatches<'_>,
    name: &str,
    wallet_manager: &mut Option<Rc<RemoteWalletManager>>,
) -> Result<Option<Vec<Pubkey>>, Box<dyn std::error::Error>> {
    if let Some(pubkey_matches) = matches.values_of(name) {
        let mut pubkeys: Vec<Pubkey> = vec![];
        for signer in pubkey_matches {
            pubkeys.push(pubkey_from_path(matches, signer, name, wallet_manager)?);
        }
        Ok(Some(pubkeys))
    } else {
        Ok(None)
    }
}

pub fn resolve_signer(
    matches: &ArgMatches<'_>,
    name: &str,
    wallet_manager: &mut Option<Rc<RemoteWalletManager>>,
) -> Result<Option<String>, Box<dyn std::error::Error>> {
    resolve_signer_from_path(
        matches,
        matches.value_of(name).unwrap(),
        name,
        wallet_manager,
    )
}

pub fn lamports_of_sol(matches: &ArgMatches<'_>, name: &str) -> Option<u64> {
    value_of(matches, name).map(sol_to_lamports)
}

pub fn cluster_type_of(matches: &ArgMatches<'_>, name: &str) -> Option<ClusterType> {
    value_of(matches, name)
}

pub fn commitment_of(matches: &ArgMatches<'_>, name: &str) -> Option<CommitmentConfig> {
    matches
        .value_of(name)
        .map(|value| CommitmentConfig::from_str(value).unwrap_or_default())
}

#[cfg(test)]
mod tests {
    use {
        super::*,
        clap::{App, Arg},
        solana_bls_signatures::{keypair::Keypair as BLSKeypair, Pubkey as BLSPubkey},
        solana_keypair::write_keypair_file,
        std::fs,
    };

    fn app<'ab, 'v>() -> App<'ab, 'v> {
        App::new("test")
            .arg(
                Arg::with_name("multiple")
                    .long("multiple")
                    .takes_value(true)
                    .multiple(true),
            )
            .arg(Arg::with_name("single").takes_value(true).long("single"))
            .arg(Arg::with_name("unit").takes_value(true).long("unit"))
    }

    fn tmp_file_path(name: &str, pubkey: &Pubkey) -> String {
        use std::env;
        let out_dir = env::var("FARF_DIR").unwrap_or_else(|_| "farf".to_string());

        format!("{out_dir}/tmp/{name}-{pubkey}")
    }

    #[test]
    fn test_values_of() {
        let matches = app().get_matches_from(vec!["test", "--multiple", "50", "--multiple", "39"]);
        assert_eq!(values_of(&matches, "multiple"), Some(vec![50, 39]));
        assert_eq!(values_of::<u64>(&matches, "single"), None);

        let pubkey0 = solana_pubkey::new_rand();
        let pubkey1 = solana_pubkey::new_rand();
        let matches = app().get_matches_from(vec![
            "test",
            "--multiple",
            &pubkey0.to_string(),
            "--multiple",
            &pubkey1.to_string(),
        ]);
        assert_eq!(
            values_of(&matches, "multiple"),
            Some(vec![pubkey0, pubkey1])
        );
    }

    #[test]
    fn test_value_of() {
        let matches = app().get_matches_from(vec!["test", "--single", "50"]);
        assert_eq!(value_of(&matches, "single"), Some(50));
        assert_eq!(value_of::<u64>(&matches, "multiple"), None);

        let pubkey = solana_pubkey::new_rand();
        let matches = app().get_matches_from(vec!["test", "--single", &pubkey.to_string()]);
        assert_eq!(value_of(&matches, "single"), Some(pubkey));
    }

    #[test]
    fn test_keypair_of() {
        let keypair = Keypair::new();
        let outfile = tmp_file_path("test_keypair_of.json", &keypair.pubkey());
        let _ = write_keypair_file(&keypair, &outfile).unwrap();

        let matches = app().get_matches_from(vec!["test", "--single", &outfile]);
        assert_eq!(
            keypair_of(&matches, "single").unwrap().pubkey(),
            keypair.pubkey()
        );
        assert!(keypair_of(&matches, "multiple").is_none());

        let matches = app().get_matches_from(vec!["test", "--single", "random_keypair_file.json"]);
        assert!(keypair_of(&matches, "single").is_none());

        fs::remove_file(&outfile).unwrap();
    }

    #[test]
    fn test_pubkey_of() {
        let keypair = Keypair::new();
        let outfile = tmp_file_path("test_pubkey_of.json", &keypair.pubkey());
        let _ = write_keypair_file(&keypair, &outfile).unwrap();

        let matches = app().get_matches_from(vec!["test", "--single", &outfile]);
        assert_eq!(pubkey_of(&matches, "single"), Some(keypair.pubkey()));
        assert_eq!(pubkey_of(&matches, "multiple"), None);

        let matches =
            app().get_matches_from(vec!["test", "--single", &keypair.pubkey().to_string()]);
        assert_eq!(pubkey_of(&matches, "single"), Some(keypair.pubkey()));

        let matches = app().get_matches_from(vec!["test", "--single", "random_keypair_file.json"]);
        assert_eq!(pubkey_of(&matches, "single"), None);

        fs::remove_file(&outfile).unwrap();
    }

    #[test]
    fn test_pubkeys_of() {
        let keypair = Keypair::new();
        let outfile = tmp_file_path("test_pubkeys_of.json", &keypair.pubkey());
        let _ = write_keypair_file(&keypair, &outfile).unwrap();

        let matches = app().get_matches_from(vec![
            "test",
            "--multiple",
            &keypair.pubkey().to_string(),
            "--multiple",
            &outfile,
        ]);
        assert_eq!(
            pubkeys_of(&matches, "multiple"),
            Some(vec![keypair.pubkey(), keypair.pubkey()])
        );
        fs::remove_file(&outfile).unwrap();
    }

    #[test]
    fn test_pubkeys_sigs_of() {
        let key1 = solana_pubkey::new_rand();
        let key2 = solana_pubkey::new_rand();
        let sig1 = Keypair::new().sign_message(&[0u8]);
        let sig2 = Keypair::new().sign_message(&[1u8]);
        let signer1 = format!("{key1}={sig1}");
        let signer2 = format!("{key2}={sig2}");
        let matches =
            app().get_matches_from(vec!["test", "--multiple", &signer1, "--multiple", &signer2]);
        assert_eq!(
            pubkeys_sigs_of(&matches, "multiple"),
            Some(vec![(key1, sig1), (key2, sig2)])
        );
    }

    #[test]
    fn test_bls_pubkeys_of() {
        let bls_pubkey1: BLSPubkey = BLSKeypair::new().public.into();
        let bls_pubkey2: BLSPubkey = BLSKeypair::new().public.into();
        let matches = app().get_matches_from(vec![
            "test",
            "--multiple",
            &bls_pubkey1.to_string(),
            "--multiple",
            &bls_pubkey2.to_string(),
        ]);
        assert_eq!(
            bls_pubkeys_of(&matches, "multiple"),
            Some(vec![bls_pubkey1, bls_pubkey2])
        );
    }

    #[test]
    fn test_lamports_of_sol() {
        let matches = app().get_matches_from(vec!["test", "--single", "50"]);
        assert_eq!(lamports_of_sol(&matches, "single"), Some(50_000_000_000));
        assert_eq!(lamports_of_sol(&matches, "multiple"), None);
        let matches = app().get_matches_from(vec!["test", "--single", "1.5"]);
        assert_eq!(lamports_of_sol(&matches, "single"), Some(1_500_000_000));
        assert_eq!(lamports_of_sol(&matches, "multiple"), None);
        let matches = app().get_matches_from(vec!["test", "--single", "0.03"]);
        assert_eq!(lamports_of_sol(&matches, "single"), Some(30_000_000));
    }
}<|MERGE_RESOLUTION|>--- conflicted
+++ resolved
@@ -5,11 +5,7 @@
     },
     chrono::DateTime,
     clap::ArgMatches,
-<<<<<<< HEAD
-    solana_bls::Pubkey as BLSPubkey,
-=======
     solana_bls_signatures::Pubkey as BLSPubkey,
->>>>>>> 8fac45cf
     solana_clock::UnixTimestamp,
     solana_cluster_type::ClusterType,
     solana_commitment_config::CommitmentConfig,
@@ -114,10 +110,7 @@
         values
             .map(|value| {
                 BLSPubkey::from_str(value).unwrap_or_else(|_| {
-<<<<<<< HEAD
-=======
                     //TODO(wen): support reading BLS keypair files
->>>>>>> 8fac45cf
                     panic!("Failed to parse BLS public key from value: {}", value)
                 })
             })
