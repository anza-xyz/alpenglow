--- conflicted
+++ resolved
@@ -96,14 +96,10 @@
     solana_bls_signatures::Signature as BLSSignature,
     solana_clock::Slot,
     solana_hash::Hash,
-<<<<<<< HEAD
     solana_votor_messages::{
         consensus_message::{Certificate, CertificateType},
         rewards_certificate::{NotarRewardCertificate, SkipRewardCertificate},
     },
-    std::{error::Error, fmt},
-=======
-    solana_votor_messages::consensus_message::{Certificate, CertificateType},
     std::mem::MaybeUninit,
     wincode::{
         containers::{Pod, Vec as WincodeVec},
@@ -112,7 +108,6 @@
         len::{BincodeLen, SeqLen},
         ReadResult, SchemaRead, SchemaWrite, TypeMeta, WriteResult,
     },
->>>>>>> 38bfdbe9
 };
 
 /// 1-byte length prefix (max 255 elements).
@@ -158,30 +153,6 @@
     }
 }
 
-<<<<<<< HEAD
-/// Version 1 block marker supporting basic block metadata.
-///
-/// # Serialization Format
-/// ```text
-/// ┌─────────────────────────────────────────┐
-/// │ Variant ID                   (1 byte)   │
-/// ├─────────────────────────────────────────┤
-/// │ Byte Length                  (2 bytes)  │
-/// ├─────────────────────────────────────────┤
-/// │ Variant Data              (variable)    │
-/// └─────────────────────────────────────────┘
-/// ```
-///
-/// The byte length field indicates the size of the variant data that follows,
-/// allowing for proper parsing even if unknown variants are encountered.
-#[derive(Debug, Clone, PartialEq, Eq)]
-#[allow(clippy::large_enum_variant)]
-pub enum BlockMarkerV1 {
-    BlockFooter(VersionedBlockFooter),
-    BlockHeader(VersionedBlockHeader),
-    UpdateParent(VersionedUpdateParent),
-    GenesisCertificate(GenesisCertificate),
-=======
 impl<T: SchemaWrite<Src = T>> SchemaWrite for LengthPrefixed<T> {
     type Src = Self;
 
@@ -206,7 +177,6 @@
         u16::write(writer, &len)?;
         T::write(writer, &src.inner)
     }
->>>>>>> 38bfdbe9
 }
 
 impl<'de, T: SchemaRead<'de, Dst = T>> SchemaRead<'de> for LengthPrefixed<T> {
@@ -242,13 +212,10 @@
     #[wincode(with = "Pod<Hash>")]
     pub bank_hash: Hash,
     pub block_producer_time_nanos: u64,
-<<<<<<< HEAD
+    #[wincode(with = "WincodeVec<u8, U8Len>")]
+    pub block_user_agent: Vec<u8>,
     pub skip_reward_certificate: Option<SkipRewardCertificate>,
     pub notar_reward_certificate: Option<NotarRewardCertificate>,
-=======
-    #[wincode(with = "WincodeVec<u8, U8Len>")]
->>>>>>> 38bfdbe9
-    pub block_user_agent: Vec<u8>,
 }
 
 #[derive(Clone, PartialEq, Eq, Debug, SchemaWrite, SchemaRead)]
@@ -337,6 +304,7 @@
 }
 
 /// TLV-encoded marker variants.
+#[allow(clippy::large_enum_variant)]
 #[derive(Debug, Clone, PartialEq, Eq, SchemaWrite, SchemaRead)]
 #[wincode(tag_encoding = "u8")]
 pub enum BlockMarkerV1 {
@@ -531,31 +499,7 @@
             dst.write(Self::EntryBatch(entries));
         }
 
-<<<<<<< HEAD
-        // Read user agent bytes
-        let block_user_agent =
-            data[Self::USER_AGENT_OFFSET..Self::USER_AGENT_OFFSET + user_agent_len].to_vec();
-
-        Ok(Self {
-            bank_hash,
-            block_producer_time_nanos,
-            block_user_agent,
-            // XXX: actually deserialize the rewards
-            skip_reward_certificate: None,
-            notar_reward_certificate: None,
-        })
-    }
-
-    /// Returns the serialized size in bytes without actually serializing.
-    fn serialized_size(&self) -> u64 {
-        let user_agent_size = self.block_user_agent.len().min(Self::MAX_USER_AGENT_LEN) as u64;
-        Self::HASH_SIZE as u64
-            + Self::TIMESTAMP_SIZE as u64
-            + Self::LENGTH_SIZE as u64
-            + user_agent_size
-=======
         Ok(())
->>>>>>> 38bfdbe9
     }
 }
 
