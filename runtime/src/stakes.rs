--- conflicted
+++ resolved
@@ -123,13 +123,6 @@
         } else if alpenglow_vote::check_id(owner) {
             match VoteAccount::try_from(account.to_account_shared_data()) {
                 Ok(vote_account) => {
-<<<<<<< HEAD
-                    // drop the old account after releasing the lock
-                    let _old_vote_account = {
-                        let mut stakes = self.0.write().unwrap();
-                        stakes.upsert_vote_account(pubkey, vote_account, new_rate_activation_epoch)
-                    };
-=======
                     if vote_account
                         .alpenglow_vote_state()
                         .unwrap()
@@ -151,7 +144,6 @@
                             stakes.remove_vote_account(pubkey)
                         };
                     }
->>>>>>> a0e8dbbf
                 }
                 Err(_) => {
                     // drop the old account after releasing the lock
@@ -160,11 +152,7 @@
                         stakes.remove_vote_account(pubkey)
                     };
                 }
-<<<<<<< HEAD
-            };
-=======
             }
->>>>>>> a0e8dbbf
         } else if solana_stake_program::check_id(owner) {
             match StakeAccount::try_from(account.to_account_shared_data()) {
                 Ok(stake_account) => {
