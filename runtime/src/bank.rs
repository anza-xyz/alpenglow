--- conflicted
+++ resolved
@@ -216,7 +216,6 @@
 
 pub const MAX_LEADER_SCHEDULE_STAKES: Epoch = 5;
 
-<<<<<<< HEAD
 const MAX_ALPENGLOW_VOTE_ACCOUNTS: usize = 2000;
 
 // Minimum balance for an identity account to be considered for Alpenglow VAT.
@@ -225,7 +224,6 @@
 
 #[cfg(feature = "dev-context-only-utils")]
 const ALPENGLOW_VAT_TO_BURN_PER_EPOCH: u64 = 1; // For tests only require 1 lamport
-=======
 /// The off-curve account where we store the Alpenglow clock. The clock sysvar has seconds
 /// resolution while the Alpenglow clock has nanosecond resolution.
 static NANOSECOND_CLOCK_ACCOUNT: LazyLock<Pubkey> = LazyLock::new(|| {
@@ -233,7 +231,6 @@
         Pubkey::find_program_address(&[b"alpenclock"], &agave_feature_set::alpenglow::id());
     pubkey
 });
->>>>>>> 40eeced4
 
 pub type BankStatusCache = StatusCache<Result<()>>;
 #[cfg_attr(
