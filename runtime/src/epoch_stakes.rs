use {
    crate::stakes::SerdeStakesToStakeFormat,
    serde::{Deserialize, Serialize},
    solana_bls_signatures::{pubkey::PubkeyCompressed as BLSPubkeyCompressed, Pubkey as BLSPubkey},
    solana_clock::Epoch,
    solana_pubkey::Pubkey,
    solana_vote::vote_account::VoteAccountsHashMap,
    solana_vote_interface::state::BLS_PUBLIC_KEY_COMPRESSED_SIZE,
    std::{
        collections::HashMap,
        sync::{Arc, OnceLock},
    },
};

pub type NodeIdToVoteAccounts = HashMap<Pubkey, NodeVoteAccounts>;
pub type EpochAuthorizedVoters = HashMap<Pubkey, Pubkey>;

#[derive(Clone, Debug, Default)]
#[cfg_attr(feature = "frozen-abi", derive(AbiExample))]
#[cfg_attr(feature = "dev-context-only-utils", derive(PartialEq))]
pub struct BLSPubkeyToRankMap {
    rank_map: HashMap<BLSPubkey, u16>,
    //TODO(wen): We can make SortedPubkeys a Vec<BLSPubkey> after we remove ed25519
    // pubkey from certificate pool.
    sorted_pubkeys: Vec<(Pubkey, BLSPubkey, u64)>,
}

pub(crate) fn bls_pubkey_compressed_bytes_to_bls_pubkey(
    bls_pubkey_compressed_bytes: [u8; BLS_PUBLIC_KEY_COMPRESSED_SIZE],
) -> Option<BLSPubkey> {
    let bls_pubkey_compressed: BLSPubkeyCompressed =
        bincode::deserialize(&bls_pubkey_compressed_bytes).ok()?;
    BLSPubkey::try_from(bls_pubkey_compressed).ok()
}

impl BLSPubkeyToRankMap {
    pub fn new(epoch_vote_accounts_hash_map: &VoteAccountsHashMap) -> Self {
        let mut pubkey_stake_pair_vec: Vec<(&Pubkey, BLSPubkey, u64)> =
            epoch_vote_accounts_hash_map
                .iter()
                .filter_map(|(pubkey, (stake, account))| {
                    if *stake > 0 {
                        account
                            .vote_state_view()
                            .bls_pubkey_compressed()
                            .map(bls_pubkey_compressed_bytes_to_bls_pubkey)
                            .and_then(|bls_pubkey| {
                                bls_pubkey.map(|bls_pubkey| (pubkey, bls_pubkey, *stake))
                            })
                    } else {
                        None
                    }
                })
                .collect();
        pubkey_stake_pair_vec.sort_by(|(_, a_pubkey, a_stake), (_, b_pubkey, b_stake)| {
            b_stake.cmp(a_stake).then(a_pubkey.cmp(b_pubkey))
        });
        let mut sorted_pubkeys = Vec::new();
        let mut bls_pubkey_to_rank_map = HashMap::new();
<<<<<<< HEAD
        for (rank, (pubkey, bls_pubkey, _stake)) in pubkey_stake_pair_vec.into_iter().enumerate() {
            sorted_pubkeys.push((*pubkey, bls_pubkey));
=======
        for (rank, (pubkey, bls_pubkey, stake)) in pubkey_stake_pair_vec.into_iter().enumerate() {
            sorted_pubkeys.push((pubkey, bls_pubkey, stake));
>>>>>>> fe5b37e4
            bls_pubkey_to_rank_map.insert(bls_pubkey, rank as u16);
        }
        Self {
            rank_map: bls_pubkey_to_rank_map,
            sorted_pubkeys,
        }
    }

    pub fn is_empty(&self) -> bool {
        self.rank_map.is_empty()
    }

    pub fn len(&self) -> usize {
        self.rank_map.len()
    }

    pub fn get_rank(&self, bls_pubkey: &BLSPubkey) -> Option<&u16> {
        self.rank_map.get(bls_pubkey)
    }

    pub fn get_pubkey_and_stake(&self, index: usize) -> Option<&(Pubkey, BLSPubkey, u64)> {
        self.sorted_pubkeys.get(index)
    }
}

#[cfg_attr(feature = "frozen-abi", derive(AbiExample))]
#[derive(Clone, Serialize, Debug, Deserialize, Default, PartialEq, Eq)]
pub struct NodeVoteAccounts {
    pub vote_accounts: Vec<Pubkey>,
    pub total_stake: u64,
}

#[derive(Clone, Debug, Serialize, Deserialize)]
#[cfg_attr(feature = "frozen-abi", derive(AbiExample, AbiEnumVisitor))]
#[cfg_attr(feature = "dev-context-only-utils", derive(PartialEq))]
pub enum VersionedEpochStakes {
    Current {
        stakes: SerdeStakesToStakeFormat,
        total_stake: u64,
        node_id_to_vote_accounts: Arc<NodeIdToVoteAccounts>,
        epoch_authorized_voters: Arc<EpochAuthorizedVoters>,
        #[serde(skip)]
        bls_pubkey_to_rank_map: OnceLock<Arc<BLSPubkeyToRankMap>>,
    },
}

impl VersionedEpochStakes {
    pub(crate) fn new(stakes: SerdeStakesToStakeFormat, leader_schedule_epoch: Epoch) -> Self {
        let epoch_vote_accounts = stakes.vote_accounts();
        let (total_stake, node_id_to_vote_accounts, epoch_authorized_voters) =
            Self::parse_epoch_vote_accounts(epoch_vote_accounts.as_ref(), leader_schedule_epoch);
        Self::Current {
            stakes,
            total_stake,
            node_id_to_vote_accounts: Arc::new(node_id_to_vote_accounts),
            epoch_authorized_voters: Arc::new(epoch_authorized_voters),
            bls_pubkey_to_rank_map: OnceLock::new(),
        }
    }

    #[cfg(feature = "dev-context-only-utils")]
    pub fn new_for_tests(
        vote_accounts_hash_map: VoteAccountsHashMap,
        leader_schedule_epoch: Epoch,
    ) -> Self {
        Self::new(
            SerdeStakesToStakeFormat::Account(crate::stakes::Stakes::new_for_tests(
                0,
                solana_vote::vote_account::VoteAccounts::from(Arc::new(vote_accounts_hash_map)),
                im::HashMap::default(),
            )),
            leader_schedule_epoch,
        )
    }

    pub fn stakes(&self) -> &SerdeStakesToStakeFormat {
        match self {
            Self::Current { stakes, .. } => stakes,
        }
    }

    pub fn total_stake(&self) -> u64 {
        match self {
            Self::Current { total_stake, .. } => *total_stake,
        }
    }

    #[cfg(feature = "dev-context-only-utils")]
    pub fn set_total_stake(&mut self, total_stake: u64) {
        match self {
            Self::Current {
                total_stake: total_stake_field,
                ..
            } => {
                *total_stake_field = total_stake;
            }
        }
    }

    pub fn node_id_to_vote_accounts(&self) -> &Arc<NodeIdToVoteAccounts> {
        match self {
            Self::Current {
                node_id_to_vote_accounts,
                ..
            } => node_id_to_vote_accounts,
        }
    }

    pub fn node_id_to_stake(&self, node_id: &Pubkey) -> Option<u64> {
        self.node_id_to_vote_accounts()
            .get(node_id)
            .map(|x| x.total_stake)
    }

    pub fn epoch_authorized_voters(&self) -> &Arc<EpochAuthorizedVoters> {
        match self {
            Self::Current {
                epoch_authorized_voters,
                ..
            } => epoch_authorized_voters,
        }
    }

    pub fn bls_pubkey_to_rank_map(&self) -> &Arc<BLSPubkeyToRankMap> {
        match self {
            Self::Current {
                bls_pubkey_to_rank_map,
                ..
            } => bls_pubkey_to_rank_map.get_or_init(|| {
                Arc::new(BLSPubkeyToRankMap::new(
                    self.stakes().vote_accounts().as_ref(),
                ))
            }),
        }
    }

    pub fn vote_account_stake(&self, vote_account: &Pubkey) -> u64 {
        self.stakes()
            .vote_accounts()
            .get_delegated_stake(vote_account)
    }

    fn parse_epoch_vote_accounts(
        epoch_vote_accounts: &VoteAccountsHashMap,
        leader_schedule_epoch: Epoch,
    ) -> (u64, NodeIdToVoteAccounts, EpochAuthorizedVoters) {
        let mut node_id_to_vote_accounts: NodeIdToVoteAccounts = HashMap::new();
        let total_stake = epoch_vote_accounts
            .iter()
            .map(|(_, (stake, _))| stake)
            .sum();
        let epoch_authorized_voters = epoch_vote_accounts
            .iter()
            .filter_map(|(key, (stake, account))| {
                let vote_state = account.vote_state_view();

                if *stake > 0 {
                    if let Some(authorized_voter) =
                        vote_state.get_authorized_voter(leader_schedule_epoch)
                    {
                        let node_vote_accounts = node_id_to_vote_accounts
                            .entry(*vote_state.node_pubkey())
                            .or_default();

                        node_vote_accounts.total_stake += stake;
                        node_vote_accounts.vote_accounts.push(*key);

                        Some((*key, *authorized_voter))
                    } else {
                        None
                    }
                } else {
                    None
                }
            })
            .collect();
        (
            total_stake,
            node_id_to_vote_accounts,
            epoch_authorized_voters,
        )
    }
}

#[cfg(test)]
pub(crate) mod tests {
    use {
        super::*,
        crate::genesis_utils::bls_pubkey_to_compressed_bytes,
        solana_account::AccountSharedData,
        solana_bls_signatures::keypair::Keypair as BLSKeypair,
        solana_vote::vote_account::VoteAccount,
        solana_vote_program::vote_state::{
            create_account_with_authorized, create_v4_account_with_authorized,
        },
        std::iter,
        test_case::test_case,
    };

    struct VoteAccountInfo {
        vote_account: Pubkey,
        account: AccountSharedData,
        authorized_voter: Pubkey,
    }

    fn new_vote_accounts(
        num_nodes: usize,
        num_vote_accounts_per_node: usize,
        is_alpenglow: bool,
    ) -> HashMap<Pubkey, Vec<VoteAccountInfo>> {
        // Create some vote accounts for each pubkey
        (0..num_nodes)
            .map(|_| {
                let node_id = solana_pubkey::new_rand();
                (
                    node_id,
                    iter::repeat_with(|| {
                        let authorized_voter = solana_pubkey::new_rand();
                        let account = if is_alpenglow {
                            create_v4_account_with_authorized(
                                &node_id,
                                &authorized_voter,
                                &node_id,
                                Some(bls_pubkey_to_compressed_bytes(&BLSKeypair::new().public)),
                                0,
                                100,
                            )
                        } else {
                            create_account_with_authorized(
                                &node_id,
                                &authorized_voter,
                                &node_id,
                                0,
                                100,
                            )
                        };
                        VoteAccountInfo {
                            vote_account: solana_pubkey::new_rand(),
                            account,
                            authorized_voter,
                        }
                    })
                    .take(num_vote_accounts_per_node)
                    .collect(),
                )
            })
            .collect()
    }

    fn new_epoch_vote_accounts(
        vote_accounts_map: &HashMap<Pubkey, Vec<VoteAccountInfo>>,
        node_id_to_stake_fn: impl Fn(&Pubkey) -> u64,
    ) -> VoteAccountsHashMap {
        // Create and process the vote accounts
        vote_accounts_map
            .iter()
            .flat_map(|(node_id, vote_accounts)| {
                vote_accounts.iter().map(|v| {
                    let vote_account = VoteAccount::try_from(v.account.clone()).unwrap();
                    (v.vote_account, (node_id_to_stake_fn(node_id), vote_account))
                })
            })
            .collect()
    }

    #[test_case(true; "alpenglow")]
    #[test_case(false; "towerbft")]
    fn test_parse_epoch_vote_accounts(is_alpenglow: bool) {
        let stake_per_account = 100;
        let num_vote_accounts_per_node = 2;
        let num_nodes = 10;

        let vote_accounts_map =
            new_vote_accounts(num_nodes, num_vote_accounts_per_node, is_alpenglow);

        let expected_authorized_voters: HashMap<_, _> = vote_accounts_map
            .iter()
            .flat_map(|(_, vote_accounts)| {
                vote_accounts
                    .iter()
                    .map(|v| (v.vote_account, v.authorized_voter))
            })
            .collect();

        let expected_node_id_to_vote_accounts: HashMap<_, _> = vote_accounts_map
            .iter()
            .map(|(node_pubkey, vote_accounts)| {
                let mut vote_accounts = vote_accounts
                    .iter()
                    .map(|v| (v.vote_account))
                    .collect::<Vec<_>>();
                vote_accounts.sort();
                let node_vote_accounts = NodeVoteAccounts {
                    vote_accounts,
                    total_stake: stake_per_account * num_vote_accounts_per_node as u64,
                };
                (*node_pubkey, node_vote_accounts)
            })
            .collect();

        let epoch_vote_accounts =
            new_epoch_vote_accounts(&vote_accounts_map, |_| stake_per_account);

        let (total_stake, mut node_id_to_vote_accounts, epoch_authorized_voters) =
            VersionedEpochStakes::parse_epoch_vote_accounts(&epoch_vote_accounts, 0);

        // Verify the results
        node_id_to_vote_accounts
            .iter_mut()
            .for_each(|(_, node_vote_accounts)| node_vote_accounts.vote_accounts.sort());

        assert!(
            node_id_to_vote_accounts.len() == expected_node_id_to_vote_accounts.len()
                && node_id_to_vote_accounts
                    .iter()
                    .all(|(k, v)| expected_node_id_to_vote_accounts.get(k).unwrap() == v)
        );
        assert!(
            epoch_authorized_voters.len() == expected_authorized_voters.len()
                && epoch_authorized_voters
                    .iter()
                    .all(|(k, v)| expected_authorized_voters.get(k).unwrap() == v)
        );
        assert_eq!(
            total_stake,
            num_nodes as u64 * num_vote_accounts_per_node as u64 * 100
        );
    }

    #[test_case(true; "alpenglow")]
    #[test_case(false; "towerbft")]
    fn test_node_id_to_stake(is_alpenglow: bool) {
        let num_nodes = 10;
        let num_vote_accounts_per_node = 2;

        let vote_accounts_map =
            new_vote_accounts(num_nodes, num_vote_accounts_per_node, is_alpenglow);
        let node_id_to_stake_map = vote_accounts_map
            .keys()
            .enumerate()
            .map(|(index, node_id)| (*node_id, ((index + 1) * 100) as u64))
            .collect::<HashMap<_, _>>();
        let epoch_vote_accounts = new_epoch_vote_accounts(&vote_accounts_map, |node_id| {
            *node_id_to_stake_map.get(node_id).unwrap()
        });
        let epoch_stakes = VersionedEpochStakes::new_for_tests(epoch_vote_accounts, 0);

        assert_eq!(epoch_stakes.total_stake(), 11000);
        for (node_id, stake) in node_id_to_stake_map.iter() {
            assert_eq!(
                epoch_stakes.node_id_to_stake(node_id),
                Some(*stake * num_vote_accounts_per_node as u64)
            );
        }
    }

    #[test_case(1; "single_vote_account")]
    #[test_case(2; "multiple_vote_accounts")]
    fn test_bls_pubkey_rank_map(num_vote_accounts_per_node: usize) {
        solana_logger::setup();
        let num_nodes = 10;
        let num_vote_accounts = num_nodes * num_vote_accounts_per_node;

        let vote_accounts_map = new_vote_accounts(num_nodes, num_vote_accounts_per_node, true);
        let node_id_to_stake_map = vote_accounts_map
            .keys()
            .enumerate()
            .map(|(index, node_id)| (*node_id, ((index + 1) * 100) as u64))
            .collect::<HashMap<_, _>>();
        let epoch_vote_accounts = new_epoch_vote_accounts(&vote_accounts_map, |node_id| {
            *node_id_to_stake_map.get(node_id).unwrap()
        });
        let epoch_stakes = VersionedEpochStakes::new_for_tests(epoch_vote_accounts.clone(), 0);
        let bls_pubkey_to_rank_map = epoch_stakes.bls_pubkey_to_rank_map();
        assert_eq!(bls_pubkey_to_rank_map.len(), num_vote_accounts);
        for (pubkey, (stake, vote_account)) in epoch_vote_accounts {
            let vote_state_view = vote_account.vote_state_view();
            let bls_pubkey = bls_pubkey_compressed_bytes_to_bls_pubkey(
                vote_state_view.bls_pubkey_compressed().unwrap(),
            )
            .unwrap();
            let index = bls_pubkey_to_rank_map.get_rank(&bls_pubkey).unwrap();
            assert!(index >= &0 && index < &(num_vote_accounts as u16));
            assert_eq!(
                bls_pubkey_to_rank_map.get_pubkey_and_stake(*index as usize),
                Some(&(pubkey, bls_pubkey, stake))
            );
        }

        // Convert it to versioned and back, we should get the same rank map
        let mut bank_epoch_stakes = HashMap::new();
        bank_epoch_stakes.insert(0, epoch_stakes.clone());
        let epoch_stakes = bank_epoch_stakes
            .get(&0)
            .expect("Epoch stakes should exist");
        let bls_pubkey_to_rank_map2 = epoch_stakes.bls_pubkey_to_rank_map();
        assert_eq!(bls_pubkey_to_rank_map2, bls_pubkey_to_rank_map);
    }
}<|MERGE_RESOLUTION|>--- conflicted
+++ resolved
@@ -57,13 +57,8 @@
         });
         let mut sorted_pubkeys = Vec::new();
         let mut bls_pubkey_to_rank_map = HashMap::new();
-<<<<<<< HEAD
-        for (rank, (pubkey, bls_pubkey, _stake)) in pubkey_stake_pair_vec.into_iter().enumerate() {
-            sorted_pubkeys.push((*pubkey, bls_pubkey));
-=======
         for (rank, (pubkey, bls_pubkey, stake)) in pubkey_stake_pair_vec.into_iter().enumerate() {
             sorted_pubkeys.push((pubkey, bls_pubkey, stake));
->>>>>>> fe5b37e4
             bls_pubkey_to_rank_map.insert(bls_pubkey, rank as u16);
         }
         Self {
