#![allow(clippy::arithmetic_side_effects)]
use {
    agave_feature_set::{alpenglow, raise_cpi_nesting_limit_to_8, FeatureSet, FEATURE_NAMES},
    base64::{prelude::BASE64_STANDARD, Engine},
    crossbeam_channel::Receiver,
    log::*,
    solana_account::{Account, AccountSharedData, ReadableAccount, WritableAccount},
    solana_accounts_db::{
        accounts_db::AccountsDbConfig, accounts_index::AccountsIndexConfig,
        hardened_unpack::MAX_GENESIS_ARCHIVE_UNPACKED_SIZE,
        utils::create_accounts_run_and_snapshot_dirs,
    },
    solana_cli_output::CliAccount,
    solana_clock::{Slot, DEFAULT_MS_PER_SLOT},
    solana_commitment_config::CommitmentConfig,
    solana_compute_budget::compute_budget::ComputeBudget,
    solana_core::{
        admin_rpc_post_init::AdminRpcRequestMetadataPostInit,
        consensus::tower_storage::TowerStorage,
        validator::{Validator, ValidatorConfig, ValidatorStartProgress, ValidatorTpuConfig},
    },
    solana_epoch_schedule::EpochSchedule,
    solana_fee_calculator::FeeRateGovernor,
    solana_geyser_plugin_manager::{
        geyser_plugin_manager::GeyserPluginManager, GeyserPluginManagerRequest,
    },
    solana_gossip::{
        cluster_info::{ClusterInfo, NodeConfig},
        contact_info::Protocol,
        node::Node,
    },
    solana_inflation::Inflation,
    solana_instruction::{AccountMeta, Instruction},
    solana_keypair::{read_keypair_file, write_keypair_file, Keypair},
    solana_ledger::{
        blockstore::create_new_ledger, blockstore_options::LedgerColumnOptions,
        create_new_tmp_ledger,
    },
    solana_loader_v3_interface::state::UpgradeableLoaderState,
    solana_message::Message,
    solana_native_token::LAMPORTS_PER_SOL,
    solana_net_utils::{find_available_ports_in_range, multihomed_sockets::BindIpAddrs, PortRange},
    solana_pubkey::Pubkey,
    solana_rent::Rent,
    solana_rpc::{rpc::JsonRpcConfig, rpc_pubsub_service::PubSubConfig},
    solana_rpc_client::{nonblocking, rpc_client::RpcClient},
    solana_rpc_client_api::request::MAX_MULTIPLE_ACCOUNTS,
    solana_runtime::{
        bank_forks::BankForks,
        genesis_utils::{self, create_genesis_config_with_leader_ex_no_features},
        runtime_config::RuntimeConfig,
        snapshot_config::SnapshotConfig,
        snapshot_utils::{SnapshotInterval, BANK_SNAPSHOTS_DIR},
    },
    solana_sdk_ids::address_lookup_table,
    solana_signer::Signer,
    solana_streamer::{quic::DEFAULT_QUIC_ENDPOINTS, socket::SocketAddrSpace},
    solana_tpu_client::tpu_client::DEFAULT_TPU_ENABLE_UDP,
    solana_transaction::Transaction,
    solana_validator_exit::Exit,
    std::{
        collections::{HashMap, HashSet},
        ffi::OsStr,
        fmt::Display,
        fs::{self, remove_dir_all, File},
        io::Read,
        net::{IpAddr, Ipv4Addr, SocketAddr},
        num::{NonZero, NonZeroU64},
        path::{Path, PathBuf},
        str::FromStr,
        sync::{Arc, RwLock},
        time::Duration,
    },
    tokio::time::sleep,
};

#[derive(Clone)]
pub struct AccountInfo<'a> {
    pub address: Option<Pubkey>,
    pub filename: &'a str,
}

#[derive(Clone)]
pub struct UpgradeableProgramInfo {
    pub program_id: Pubkey,
    pub loader: Pubkey,
    pub upgrade_authority: Pubkey,
    pub program_path: PathBuf,
}

#[derive(Debug)]
pub struct TestValidatorNodeConfig {
    gossip_addr: SocketAddr,
    port_range: PortRange,
    bind_ip_addr: IpAddr,
}

impl Default for TestValidatorNodeConfig {
    fn default() -> Self {
        let bind_ip_addr = IpAddr::V4(Ipv4Addr::LOCALHOST);
        #[cfg(not(debug_assertions))]
        let port_range = solana_net_utils::VALIDATOR_PORT_RANGE;
        #[cfg(debug_assertions)]
        let port_range = solana_net_utils::sockets::localhost_port_range_for_tests();
        Self {
            gossip_addr: SocketAddr::new(bind_ip_addr, port_range.0),
            port_range,
            bind_ip_addr,
        }
    }
}

pub struct TestValidatorGenesis {
    fee_rate_governor: FeeRateGovernor,
    ledger_path: Option<PathBuf>,
    tower_storage: Option<Arc<dyn TowerStorage>>,
    pub rent: Rent,
    rpc_config: JsonRpcConfig,
    pubsub_config: PubSubConfig,
    rpc_ports: Option<(u16, u16)>, // (JsonRpc, JsonRpcPubSub), None == random ports
    warp_slot: Option<Slot>,
    accounts: HashMap<Pubkey, AccountSharedData>,
    upgradeable_programs: Vec<UpgradeableProgramInfo>,
    ticks_per_slot: Option<u64>,
    epoch_schedule: Option<EpochSchedule>,
    inflation: Option<Inflation>,
    node_config: TestValidatorNodeConfig,
    pub validator_exit: Arc<RwLock<Exit>>,
    pub start_progress: Arc<RwLock<ValidatorStartProgress>>,
    pub authorized_voter_keypairs: Arc<RwLock<Vec<Arc<Keypair>>>>,
    pub staked_nodes_overrides: Arc<RwLock<HashMap<Pubkey, u64>>>,
    pub max_ledger_shreds: Option<u64>,
    pub max_genesis_archive_unpacked_size: Option<u64>,
    pub geyser_plugin_config_files: Option<Vec<PathBuf>>,
    deactivate_feature_set: HashSet<Pubkey>,
    compute_unit_limit: Option<u64>,
    pub log_messages_bytes_limit: Option<usize>,
    pub transaction_account_lock_limit: Option<usize>,
    pub tpu_enable_udp: bool,
    pub geyser_plugin_manager: Arc<RwLock<GeyserPluginManager>>,
    admin_rpc_service_post_init: Arc<RwLock<Option<AdminRpcRequestMetadataPostInit>>>,
}

impl Default for TestValidatorGenesis {
    fn default() -> Self {
        // Default to Tower consensus to ensure proper converage pre-Alpenglow.
        let deactivate_feature_set = [alpenglow::id()].into_iter().collect();
        Self {
            fee_rate_governor: FeeRateGovernor::default(),
            ledger_path: Option::<PathBuf>::default(),
            tower_storage: Option::<Arc<dyn TowerStorage>>::default(),
            rent: Rent::default(),
            rpc_config: JsonRpcConfig::default_for_test(),
            pubsub_config: PubSubConfig::default(),
            rpc_ports: Option::<(u16, u16)>::default(),
            warp_slot: Option::<Slot>::default(),
            accounts: HashMap::<Pubkey, AccountSharedData>::default(),
            upgradeable_programs: Vec::<UpgradeableProgramInfo>::default(),
            ticks_per_slot: Option::<u64>::default(),
            epoch_schedule: Option::<EpochSchedule>::default(),
            inflation: Option::<Inflation>::default(),
            node_config: TestValidatorNodeConfig::default(),
            validator_exit: Arc::<RwLock<Exit>>::default(),
            start_progress: Arc::<RwLock<ValidatorStartProgress>>::default(),
            authorized_voter_keypairs: Arc::<RwLock<Vec<Arc<Keypair>>>>::default(),
            staked_nodes_overrides: Arc::new(RwLock::new(HashMap::new())),
            max_ledger_shreds: Option::<u64>::default(),
            max_genesis_archive_unpacked_size: Option::<u64>::default(),
            geyser_plugin_config_files: Option::<Vec<PathBuf>>::default(),
            deactivate_feature_set,
            compute_unit_limit: Option::<u64>::default(),
            log_messages_bytes_limit: Option::<usize>::default(),
            transaction_account_lock_limit: Option::<usize>::default(),
            tpu_enable_udp: DEFAULT_TPU_ENABLE_UDP,
            geyser_plugin_manager: Arc::new(RwLock::new(GeyserPluginManager::new())),
            admin_rpc_service_post_init:
                Arc::<RwLock<Option<AdminRpcRequestMetadataPostInit>>>::default(),
        }
    }
}

fn try_transform_program_data(
    address: &Pubkey,
    account: &mut AccountSharedData,
) -> Result<(), String> {
    if account.owner() == &solana_sdk_ids::bpf_loader_upgradeable::id() {
        let programdata_offset = UpgradeableLoaderState::size_of_programdata_metadata();
        let programdata_meta = account.data().get(0..programdata_offset).ok_or(format!(
            "Failed to get upgradeable programdata data from {address}"
        ))?;
        // Ensure the account is a proper programdata account before
        // attempting to serialize into it.
        if let Ok(UpgradeableLoaderState::ProgramData {
            upgrade_authority_address,
            ..
        }) = bincode::deserialize::<UpgradeableLoaderState>(programdata_meta)
        {
            // Serialize new programdata metadata into the resulting account,
            // to overwrite the deployment slot to `0`.
            bincode::serialize_into(
                account.data_as_mut_slice(),
                &UpgradeableLoaderState::ProgramData {
                    slot: 0,
                    upgrade_authority_address,
                },
            )
            .map_err(|_| format!("Failed to write to upgradeable programdata account {address}"))
        } else {
            Err(format!(
                "Failed to read upgradeable programdata account {address}"
            ))
        }
    } else {
        Err(format!("Account {address} not owned by upgradeable loader"))
    }
}

impl TestValidatorGenesis {
    /// Adds features to deactivate to a set, eliminating redundancies
    /// during `initialize_ledger`, if member of the set is not a Feature
    /// it will be silently ignored
    pub fn deactivate_features(&mut self, deactivate_list: &[Pubkey]) -> &mut Self {
        self.deactivate_feature_set.extend(deactivate_list);
        self
    }
    pub fn ledger_path<P: Into<PathBuf>>(&mut self, ledger_path: P) -> &mut Self {
        self.ledger_path = Some(ledger_path.into());
        self
    }

    pub fn tower_storage(&mut self, tower_storage: Arc<dyn TowerStorage>) -> &mut Self {
        self.tower_storage = Some(tower_storage);
        self
    }

    /// Check if a given TestValidator ledger has already been initialized
    pub fn ledger_exists(ledger_path: &Path) -> bool {
        ledger_path.join("vote-account-keypair.json").exists()
    }

    pub fn tpu_enable_udp(&mut self, tpu_enable_udp: bool) -> &mut Self {
        self.tpu_enable_udp = tpu_enable_udp;
        self
    }

    pub fn fee_rate_governor(&mut self, fee_rate_governor: FeeRateGovernor) -> &mut Self {
        self.fee_rate_governor = fee_rate_governor;
        self
    }

    pub fn ticks_per_slot(&mut self, ticks_per_slot: u64) -> &mut Self {
        self.ticks_per_slot = Some(ticks_per_slot);
        self
    }

    pub fn epoch_schedule(&mut self, epoch_schedule: EpochSchedule) -> &mut Self {
        self.epoch_schedule = Some(epoch_schedule);
        self
    }

    pub fn inflation(&mut self, inflation: Inflation) -> &mut Self {
        self.inflation = Some(inflation);
        self
    }

    pub fn rent(&mut self, rent: Rent) -> &mut Self {
        self.rent = rent;
        self
    }

    pub fn rpc_config(&mut self, rpc_config: JsonRpcConfig) -> &mut Self {
        self.rpc_config = rpc_config;
        self
    }

    pub fn pubsub_config(&mut self, pubsub_config: PubSubConfig) -> &mut Self {
        self.pubsub_config = pubsub_config;
        self
    }

    pub fn rpc_port(&mut self, rpc_port: u16) -> &mut Self {
        self.rpc_ports = Some((rpc_port, rpc_port + 1));
        self
    }

    pub fn faucet_addr(&mut self, faucet_addr: Option<SocketAddr>) -> &mut Self {
        self.rpc_config.faucet_addr = faucet_addr;
        self
    }

    pub fn warp_slot(&mut self, warp_slot: Slot) -> &mut Self {
        self.warp_slot = Some(warp_slot);
        self
    }

    pub fn gossip_host(&mut self, gossip_host: IpAddr) -> &mut Self {
        self.node_config.gossip_addr.set_ip(gossip_host);
        self
    }

    pub fn gossip_port(&mut self, gossip_port: u16) -> &mut Self {
        self.node_config.gossip_addr.set_port(gossip_port);
        self
    }

    pub fn port_range(&mut self, port_range: PortRange) -> &mut Self {
        self.node_config.port_range = port_range;
        self
    }

    pub fn bind_ip_addr(&mut self, bind_ip_addr: IpAddr) -> &mut Self {
        self.node_config.bind_ip_addr = bind_ip_addr;
        self
    }

    pub fn compute_unit_limit(&mut self, compute_unit_limit: u64) -> &mut Self {
        self.compute_unit_limit = Some(compute_unit_limit);
        self
    }

    /// Add an account to the test environment
    pub fn add_account(&mut self, address: Pubkey, account: AccountSharedData) -> &mut Self {
        self.accounts.insert(address, account);
        self
    }

    pub fn add_accounts<T>(&mut self, accounts: T) -> &mut Self
    where
        T: IntoIterator<Item = (Pubkey, AccountSharedData)>,
    {
        for (address, account) in accounts {
            self.add_account(address, account);
        }
        self
    }

    fn clone_accounts_and_transform<T, F>(
        &mut self,
        addresses: T,
        rpc_client: &RpcClient,
        skip_missing: bool,
        transform: F,
    ) -> Result<&mut Self, String>
    where
        T: IntoIterator<Item = Pubkey>,
        F: Fn(&Pubkey, Account) -> Result<AccountSharedData, String>,
    {
        let addresses: Vec<Pubkey> = addresses.into_iter().collect();
        for chunk in addresses.chunks(MAX_MULTIPLE_ACCOUNTS) {
            info!("Fetching {:?} over RPC...", chunk);
            let responses = rpc_client
                .get_multiple_accounts(chunk)
                .map_err(|err| format!("Failed to fetch: {err}"))?;
            for (address, res) in chunk.iter().zip(responses) {
                if let Some(account) = res {
                    self.add_account(*address, transform(address, account)?);
                } else if skip_missing {
                    warn!("Could not find {}, skipping.", address);
                } else {
                    return Err(format!("Failed to fetch {address}"));
                }
            }
        }
        Ok(self)
    }

    pub fn clone_accounts<T>(
        &mut self,
        addresses: T,
        rpc_client: &RpcClient,
        skip_missing: bool,
    ) -> Result<&mut Self, String>
    where
        T: IntoIterator<Item = Pubkey>,
    {
        self.clone_accounts_and_transform(
            addresses,
            rpc_client,
            skip_missing,
            |address, account| {
                let mut account_shared_data = AccountSharedData::from(account);
                // ignore the error
                try_transform_program_data(address, &mut account_shared_data).ok();
                Ok(account_shared_data)
            },
        )
    }

    pub fn deep_clone_address_lookup_table_accounts<T>(
        &mut self,
        addresses: T,
        rpc_client: &RpcClient,
    ) -> Result<&mut Self, String>
    where
        T: IntoIterator<Item = Pubkey>,
    {
        const LOOKUP_TABLE_META_SIZE: usize = 56;
        let addresses: Vec<Pubkey> = addresses.into_iter().collect();
        let mut alt_entries: Vec<Pubkey> = Vec::new();

        for chunk in addresses.chunks(MAX_MULTIPLE_ACCOUNTS) {
            info!("Fetching {:?} over RPC...", chunk);
            let responses = rpc_client
                .get_multiple_accounts(chunk)
                .map_err(|err| format!("Failed to fetch: {err}"))?;
            for (address, res) in chunk.iter().zip(responses) {
                if let Some(account) = res {
                    if address_lookup_table::check_id(account.owner()) {
                        let raw_addresses_data = account
                            .data()
                            .get(LOOKUP_TABLE_META_SIZE..)
                            .ok_or(format!("Failed to get addresses data from {address}"))?;

                        if raw_addresses_data.len() % std::mem::size_of::<Pubkey>() != 0 {
                            return Err(format!("Invalid alt account data length for {address}"));
                        }

                        for address_slice in
                            raw_addresses_data.chunks_exact(std::mem::size_of::<Pubkey>())
                        {
                            // safe because size was checked earlier
                            let address = Pubkey::try_from(address_slice).unwrap();
                            alt_entries.push(address);
                        }
                        self.add_account(*address, AccountSharedData::from(account));
                    } else {
                        return Err(format!("Account {address} is not an address lookup table"));
                    }
                } else {
                    return Err(format!("Failed to fetch {address}"));
                }
            }
        }

        self.clone_accounts(alt_entries, rpc_client, true)
    }

    pub fn clone_programdata_accounts<T>(
        &mut self,
        addresses: T,
        rpc_client: &RpcClient,
        skip_missing: bool,
    ) -> Result<&mut Self, String>
    where
        T: IntoIterator<Item = Pubkey>,
    {
        self.clone_accounts_and_transform(
            addresses,
            rpc_client,
            skip_missing,
            |address, account| {
                let mut account_shared_data = AccountSharedData::from(account);
                try_transform_program_data(address, &mut account_shared_data)?;
                Ok(account_shared_data)
            },
        )
    }

    pub fn clone_upgradeable_programs<T>(
        &mut self,
        addresses: T,
        rpc_client: &RpcClient,
    ) -> Result<&mut Self, String>
    where
        T: IntoIterator<Item = Pubkey>,
    {
        let addresses: Vec<Pubkey> = addresses.into_iter().collect();
        self.clone_accounts(addresses.clone(), rpc_client, false)?;

        let mut programdata_addresses: HashSet<Pubkey> = HashSet::new();
        for address in addresses {
            let account = self.accounts.get(&address).unwrap();

            if let Ok(UpgradeableLoaderState::Program {
                programdata_address,
            }) = account.deserialize_data()
            {
                programdata_addresses.insert(programdata_address);
            } else {
                return Err(format!(
                    "Failed to read upgradeable program account {address}",
                ));
            }
        }

        self.clone_programdata_accounts(programdata_addresses, rpc_client, false)?;

        Ok(self)
    }

    pub fn clone_feature_set(&mut self, rpc_client: &RpcClient) -> Result<&mut Self, String> {
        for feature_ids in FEATURE_NAMES
            .keys()
            .cloned()
            .collect::<Vec<Pubkey>>()
            .chunks(MAX_MULTIPLE_ACCOUNTS)
        {
            rpc_client
                .get_multiple_accounts(feature_ids)
                .map_err(|err| format!("Failed to fetch: {err}"))?
                .into_iter()
                .zip(feature_ids)
                .for_each(|(maybe_account, feature_id)| {
                    if maybe_account
                        .as_ref()
                        .and_then(solana_feature_gate_interface::from_account)
                        .and_then(|feature| feature.activated_at)
                        .is_none()
                    {
                        self.deactivate_feature_set.insert(*feature_id);
                    }
                });
        }
        Ok(self)
    }

    pub fn add_accounts_from_json_files(
        &mut self,
        accounts: &[AccountInfo],
    ) -> Result<&mut Self, String> {
        for account in accounts {
            let Some(account_path) = solana_program_test::find_file(account.filename) else {
                return Err(format!("Unable to locate {}", account.filename));
            };
            let mut file = File::open(&account_path).unwrap();
            let mut account_info_raw = String::new();
            file.read_to_string(&mut account_info_raw).unwrap();

            let result: serde_json::Result<CliAccount> = serde_json::from_str(&account_info_raw);
            let account_info = match result {
                Err(err) => {
                    return Err(format!(
                        "Unable to deserialize {}: {}",
                        account_path.to_str().unwrap(),
                        err
                    ));
                }
                Ok(deserialized) => deserialized,
            };

            let address = account.address.unwrap_or_else(|| {
                Pubkey::from_str(account_info.keyed_account.pubkey.as_str()).unwrap()
            });
            let account = account_info
                .keyed_account
                .account
                .decode::<AccountSharedData>()
                .unwrap();

            self.add_account(address, account);
        }
        Ok(self)
    }

    pub fn add_accounts_from_directories<T, P>(&mut self, dirs: T) -> Result<&mut Self, String>
    where
        T: IntoIterator<Item = P>,
        P: AsRef<Path> + Display,
    {
        let mut json_files: HashSet<String> = HashSet::new();
        for dir in dirs {
            let matched_files = match fs::read_dir(&dir) {
                Ok(dir) => dir,
                Err(e) => return Err(format!("Cannot read directory {}: {}", &dir, e)),
            }
            .flatten()
            .map(|entry| entry.path())
            .filter(|path| path.is_file() && path.extension() == Some(OsStr::new("json")))
            .map(|path| String::from(path.to_string_lossy()));

            json_files.extend(matched_files);
        }

        debug!("account files found: {:?}", json_files);

        let accounts: Vec<_> = json_files
            .iter()
            .map(|filename| AccountInfo {
                address: None,
                filename,
            })
            .collect();

        self.add_accounts_from_json_files(&accounts)?;

        Ok(self)
    }

    /// Add an account to the test environment with the account data in the provided `filename`
    pub fn add_account_with_file_data(
        &mut self,
        address: Pubkey,
        lamports: u64,
        owner: Pubkey,
        filename: &str,
    ) -> &mut Self {
        self.add_account(
            address,
            AccountSharedData::from(Account {
                lamports,
                data: solana_program_test::read_file(
                    solana_program_test::find_file(filename).unwrap_or_else(|| {
                        panic!("Unable to locate {filename}");
                    }),
                ),
                owner,
                executable: false,
                rent_epoch: 0,
            }),
        )
    }

    /// Add an account to the test environment with the account data in the provided as a base 64
    /// string
    pub fn add_account_with_base64_data(
        &mut self,
        address: Pubkey,
        lamports: u64,
        owner: Pubkey,
        data_base64: &str,
    ) -> &mut Self {
        self.add_account(
            address,
            AccountSharedData::from(Account {
                lamports,
                data: BASE64_STANDARD
                    .decode(data_base64)
                    .unwrap_or_else(|err| panic!("Failed to base64 decode: {err}")),
                owner,
                executable: false,
                rent_epoch: 0,
            }),
        )
    }

    /// Add a SBF program to the test environment.
    ///
    /// `program_name` will also used to locate the SBF shared object in the current or fixtures
    /// directory.
    pub fn add_program(&mut self, program_name: &str, program_id: Pubkey) -> &mut Self {
        let program_path = solana_program_test::find_file(&format!("{program_name}.so"))
            .unwrap_or_else(|| panic!("Unable to locate program {program_name}"));

        self.upgradeable_programs.push(UpgradeableProgramInfo {
            program_id,
            loader: solana_sdk_ids::bpf_loader_upgradeable::id(),
            upgrade_authority: Pubkey::default(),
            program_path,
        });
        self
    }

    /// Add a list of upgradeable programs to the test environment.
    pub fn add_upgradeable_programs_with_path(
        &mut self,
        programs: &[UpgradeableProgramInfo],
    ) -> &mut Self {
        for program in programs {
            self.upgradeable_programs.push(program.clone());
        }
        self
    }

    /// Start a test validator with the address of the mint account that will receive tokens
    /// created at genesis.
    ///
    pub fn start_with_mint_address(
        &self,
        mint_address: Pubkey,
        socket_addr_space: SocketAddrSpace,
    ) -> Result<TestValidator, Box<dyn std::error::Error>> {
        self.start_with_mint_address_and_geyser_plugin_rpc(mint_address, socket_addr_space, None)
    }

    /// Start a test validator with the address of the mint account that will receive tokens
    /// created at genesis. Augments admin rpc service with dynamic geyser plugin manager if
    /// the geyser plugin service is enabled at startup.
    ///
    pub fn start_with_mint_address_and_geyser_plugin_rpc(
        &self,
        mint_address: Pubkey,
        socket_addr_space: SocketAddrSpace,
        rpc_to_plugin_manager_receiver: Option<Receiver<GeyserPluginManagerRequest>>,
    ) -> Result<TestValidator, Box<dyn std::error::Error>> {
        TestValidator::start(
            mint_address,
            self,
            socket_addr_space,
            rpc_to_plugin_manager_receiver,
        )
        .inspect(|test_validator| {
            let runtime = tokio::runtime::Builder::new_current_thread()
                .enable_io()
                .enable_time()
                .build()
                .unwrap();
            runtime.block_on(test_validator.wait_for_nonzero_fees());
        })
    }

    /// Start a test validator
    ///
    /// Returns a new `TestValidator` as well as the keypair for the mint account that will receive tokens
    /// created at genesis.
    ///
    /// This function panics on initialization failure.
    pub fn start(&self) -> (TestValidator, Keypair) {
        self.start_with_socket_addr_space(SocketAddrSpace::new(/*allow_private_addr=*/ true))
    }

    /// Start a test validator with the given `SocketAddrSpace`
    ///
    /// Returns a new `TestValidator` as well as the keypair for the mint account that will receive tokens
    /// created at genesis.
    ///
    /// This function panics on initialization failure.
    pub fn start_with_socket_addr_space(
        &self,
        socket_addr_space: SocketAddrSpace,
    ) -> (TestValidator, Keypair) {
        let mint_keypair = Keypair::new();
        self.start_with_mint_address(mint_keypair.pubkey(), socket_addr_space)
            .inspect(|test_validator| {
                let runtime = tokio::runtime::Builder::new_current_thread()
                    .enable_io()
                    .enable_time()
                    .build()
                    .unwrap();
                let upgradeable_program_ids: Vec<&Pubkey> = self
                    .upgradeable_programs
                    .iter()
                    .map(|p| &p.program_id)
                    .collect();
                runtime.block_on(test_validator.wait_for_upgradeable_programs_deployed(
                    &upgradeable_program_ids,
                    &mint_keypair,
                ));
            })
            .map(|test_validator| (test_validator, mint_keypair))
            .unwrap_or_else(|err| panic!("Test validator failed to start: {err}"))
    }

    pub async fn start_async(&self) -> (TestValidator, Keypair) {
        self.start_async_with_socket_addr_space(SocketAddrSpace::new(
            /*allow_private_addr=*/ true,
        ))
        .await
    }

    pub async fn start_async_with_socket_addr_space(
        &self,
        socket_addr_space: SocketAddrSpace,
    ) -> (TestValidator, Keypair) {
        let mint_keypair = Keypair::new();
        match TestValidator::start(mint_keypair.pubkey(), self, socket_addr_space, None) {
            Ok(test_validator) => {
                test_validator.wait_for_nonzero_fees().await;
                let upgradeable_program_ids: Vec<&Pubkey> = self
                    .upgradeable_programs
                    .iter()
                    .map(|p| &p.program_id)
                    .collect();
                test_validator
                    .wait_for_upgradeable_programs_deployed(&upgradeable_program_ids, &mint_keypair)
                    .await;
                (test_validator, mint_keypair)
            }
            Err(err) => panic!("Test validator failed to start: {err}"),
        }
    }
}

pub struct TestValidator {
    ledger_path: PathBuf,
    preserve_ledger: bool,
    rpc_pubsub_url: String,
    rpc_url: String,
    tpu: SocketAddr,
    gossip: SocketAddr,
    validator: Option<Validator>,
    vote_account_address: Pubkey,
}

impl TestValidator {
    /// Create and start a `TestValidator` with no transaction fees and minimal rent.
    /// Faucet optional.
    ///
    /// This function panics on initialization failure.
    pub fn with_no_fees(
        mint_address: Pubkey,
        faucet_addr: Option<SocketAddr>,
        socket_addr_space: SocketAddrSpace,
    ) -> Self {
        TestValidatorGenesis::default()
            .fee_rate_governor(FeeRateGovernor::new(0, 0))
            .rent(Rent {
                lamports_per_byte_year: 1,
                exemption_threshold: 1.0,
                ..Rent::default()
            })
            .faucet_addr(faucet_addr)
            .start_with_mint_address(mint_address, socket_addr_space)
            .expect("validator start failed")
    }

    /// Create a test validator using udp for TPU.
    pub fn with_no_fees_udp(
        mint_address: Pubkey,
        faucet_addr: Option<SocketAddr>,
        socket_addr_space: SocketAddrSpace,
    ) -> Self {
        TestValidatorGenesis::default()
            .tpu_enable_udp(true)
            .fee_rate_governor(FeeRateGovernor::new(0, 0))
            .rent(Rent {
                lamports_per_byte_year: 1,
                exemption_threshold: 1.0,
                ..Rent::default()
            })
            .faucet_addr(faucet_addr)
            .start_with_mint_address(mint_address, socket_addr_space)
            .expect("validator start failed")
    }

    /// Create and start a `TestValidator` with custom transaction fees and minimal rent.
    /// Faucet optional.
    ///
    /// This function panics on initialization failure.
    pub fn with_custom_fees(
        mint_address: Pubkey,
        target_lamports_per_signature: u64,
        faucet_addr: Option<SocketAddr>,
        socket_addr_space: SocketAddrSpace,
    ) -> Self {
        TestValidatorGenesis::default()
            .fee_rate_governor(FeeRateGovernor::new(target_lamports_per_signature, 0))
            .rent(Rent {
                lamports_per_byte_year: 1,
                exemption_threshold: 1.0,
                ..Rent::default()
            })
            .faucet_addr(faucet_addr)
            .start_with_mint_address(mint_address, socket_addr_space)
            .expect("validator start failed")
    }

    /// allow tests to indicate that validator has completed initialization
    pub fn set_startup_verification_complete_for_tests(&self) {
        self.bank_forks()
            .read()
            .unwrap()
            .root_bank()
            .set_initial_accounts_hash_verification_completed();
    }

    /// Initialize the ledger directory
    ///
    /// If `ledger_path` is `None`, a temporary ledger will be created.  Otherwise the ledger will
    /// be initialized in the provided directory if it doesn't already exist.
    ///
    /// Returns the path to the ledger directory.
    fn initialize_ledger(
        mint_address: Pubkey,
        config: &TestValidatorGenesis,
    ) -> Result<PathBuf, Box<dyn std::error::Error>> {
        let validator_identity = Keypair::new();
        let validator_vote_account = Keypair::new();
        let validator_stake_account = Keypair::new();
        let validator_identity_lamports = 500 * LAMPORTS_PER_SOL;
        let validator_stake_lamports = 1_000_000 * LAMPORTS_PER_SOL;
        let mint_lamports = 500_000_000 * LAMPORTS_PER_SOL;

        // Only activate features which are not explicitly deactivated.
        let mut feature_set = FeatureSet::default().inactive().clone();
        for feature in &config.deactivate_feature_set {
            if feature_set.remove(feature) {
                info!("Feature for {:?} deactivated", feature)
            } else {
                warn!(
                    "Feature {:?} set for deactivation is not a known Feature public key",
                    feature,
                )
            }
        }

        let mut accounts = config.accounts.clone();
        for (address, account) in solana_program_binaries::spl_programs(&config.rent) {
            accounts.entry(address).or_insert(account);
        }
        for (address, account) in
            solana_program_binaries::core_bpf_programs(&config.rent, |feature_id| {
                feature_set.contains(feature_id)
            })
        {
            accounts.entry(address).or_insert(account);
        }
        for upgradeable_program in &config.upgradeable_programs {
            let data = solana_program_test::read_file(&upgradeable_program.program_path);
            let (programdata_address, _) = Pubkey::find_program_address(
                &[upgradeable_program.program_id.as_ref()],
                &upgradeable_program.loader,
            );
            let mut program_data = bincode::serialize(&UpgradeableLoaderState::ProgramData {
                slot: 0,
                upgrade_authority_address: Some(upgradeable_program.upgrade_authority),
            })
            .unwrap();
            program_data.extend_from_slice(&data);
            accounts.insert(
                programdata_address,
                AccountSharedData::from(Account {
                    lamports: Rent::default().minimum_balance(program_data.len()).max(1),
                    data: program_data,
                    owner: upgradeable_program.loader,
                    executable: false,
                    rent_epoch: 0,
                }),
            );

            let data = bincode::serialize(&UpgradeableLoaderState::Program {
                programdata_address,
            })
            .unwrap();
            accounts.insert(
                upgradeable_program.program_id,
                AccountSharedData::from(Account {
                    lamports: Rent::default().minimum_balance(data.len()).max(1),
                    data,
                    owner: upgradeable_program.loader,
                    executable: true,
                    rent_epoch: 0,
                }),
            );
        }

        let mut genesis_config = create_genesis_config_with_leader_ex_no_features(
            mint_lamports,
            &mint_address,
            &validator_identity.pubkey(),
            &validator_vote_account.pubkey(),
            &validator_stake_account.pubkey(),
            None,
            validator_stake_lamports,
            validator_identity_lamports,
            config.fee_rate_governor.clone(),
            config.rent.clone(),
            solana_cluster_type::ClusterType::Development,
            accounts.into_iter().collect(),
            None,
        );
        genesis_config.epoch_schedule = config
            .epoch_schedule
            .as_ref()
            .cloned()
            .unwrap_or_else(EpochSchedule::without_warmup);

        if let Some(ticks_per_slot) = config.ticks_per_slot {
            genesis_config.ticks_per_slot = ticks_per_slot;
        }

        if let Some(inflation) = config.inflation {
            genesis_config.inflation = inflation;
        }

        for feature in feature_set {
            // TODO remove this
            if feature != agave_feature_set::alpenglow::id()
                && feature != agave_feature_set::limit_validators_for_alpenglow::id()
            {
                genesis_utils::activate_feature(&mut genesis_config, feature);
            }
        }

        let ledger_path = match &config.ledger_path {
            None => create_new_tmp_ledger!(&genesis_config).0,
            Some(ledger_path) => {
                if TestValidatorGenesis::ledger_exists(ledger_path) {
                    return Ok(ledger_path.to_path_buf());
                }

                let _ = create_new_ledger(
                    ledger_path,
                    &genesis_config,
                    config
                        .max_genesis_archive_unpacked_size
                        .unwrap_or(MAX_GENESIS_ARCHIVE_UNPACKED_SIZE),
                    LedgerColumnOptions::default(),
                )
                .map_err(|err| {
                    format!(
                        "Failed to create ledger at {}: {}",
                        ledger_path.display(),
                        err
                    )
                })?;
                ledger_path.to_path_buf()
            }
        };

        write_keypair_file(
            &validator_identity,
            ledger_path.join("validator-keypair.json").to_str().unwrap(),
        )?;

        write_keypair_file(
            &validator_stake_account,
            ledger_path
                .join("stake-account-keypair.json")
                .to_str()
                .unwrap(),
        )?;

        // `ledger_exists` should fail until the vote account keypair is written
        assert!(!TestValidatorGenesis::ledger_exists(&ledger_path));

        write_keypair_file(
            &validator_vote_account,
            ledger_path
                .join("vote-account-keypair.json")
                .to_str()
                .unwrap(),
        )?;

        Ok(ledger_path)
    }

    /// Starts a TestValidator at the provided ledger directory
    fn start(
        mint_address: Pubkey,
        config: &TestValidatorGenesis,
        socket_addr_space: SocketAddrSpace,
        rpc_to_plugin_manager_receiver: Option<Receiver<GeyserPluginManagerRequest>>,
    ) -> Result<Self, Box<dyn std::error::Error>> {
        let preserve_ledger = config.ledger_path.is_some();
        let ledger_path = TestValidator::initialize_ledger(mint_address, config)?;

        let validator_identity =
            read_keypair_file(ledger_path.join("validator-keypair.json").to_str().unwrap())?;
        let validator_vote_account = read_keypair_file(
            ledger_path
                .join("vote-account-keypair.json")
                .to_str()
                .unwrap(),
        )?;
        let node = {
            let bind_ip_addr = config.node_config.bind_ip_addr;
            let validator_node_config = NodeConfig {
                bind_ip_addrs: Arc::new(BindIpAddrs::new(vec![bind_ip_addr])?),
                gossip_port: config.node_config.gossip_addr.port(),
                port_range: config.node_config.port_range,
                advertised_ip: bind_ip_addr,
                public_tpu_addr: None,
                public_tpu_forwards_addr: None,
                num_tvu_receive_sockets: NonZero::new(1).unwrap(),
                num_tvu_retransmit_sockets: NonZero::new(1).unwrap(),
                num_quic_endpoints: NonZero::new(DEFAULT_QUIC_ENDPOINTS)
                    .expect("Number of QUIC endpoints can not be zero"),
                vortexor_receiver_addr: None,
            };
            let mut node =
                Node::new_with_external_ip(&validator_identity.pubkey(), validator_node_config);
            let (rpc, rpc_pubsub) = config.rpc_ports.unwrap_or_else(|| {
                let rpc_ports: [u16; 2] =
                    find_available_ports_in_range(bind_ip_addr, config.node_config.port_range)
                        .unwrap();
                (rpc_ports[0], rpc_ports[1])
            });
            node.info.set_rpc((bind_ip_addr, rpc)).unwrap();
            node.info
                .set_rpc_pubsub((bind_ip_addr, rpc_pubsub))
                .unwrap();
            node
        };

        let vote_account_address = validator_vote_account.pubkey();
        let rpc_url = format!("http://{}", node.info.rpc().unwrap());
        let rpc_pubsub_url = format!("ws://{}/", node.info.rpc_pubsub().unwrap());
        let tpu = node.info.tpu(Protocol::UDP).unwrap();
        let gossip = node.info.gossip().unwrap();

        {
            let mut authorized_voter_keypairs = config.authorized_voter_keypairs.write().unwrap();
            if !authorized_voter_keypairs
                .iter()
                .any(|x| x.pubkey() == vote_account_address)
            {
                authorized_voter_keypairs.push(Arc::new(validator_vote_account))
            }
        }

        let accounts_db_config = Some(AccountsDbConfig {
            index: Some(AccountsIndexConfig::default()),
            account_indexes: Some(config.rpc_config.account_indexes.clone()),
            ..AccountsDbConfig::default()
        });

        let runtime_config = RuntimeConfig {
            compute_budget: config
                .compute_unit_limit
                .map(|compute_unit_limit| ComputeBudget {
                    compute_unit_limit,
                    ..ComputeBudget::new_with_defaults(
                        !config
                            .deactivate_feature_set
                            .contains(&raise_cpi_nesting_limit_to_8::id()),
                    )
                }),
            log_messages_bytes_limit: config.log_messages_bytes_limit,
            transaction_account_lock_limit: config.transaction_account_lock_limit,
        };

        let mut validator_config = ValidatorConfig {
            on_start_geyser_plugin_config_files: config.geyser_plugin_config_files.clone(),
            rpc_addrs: Some((
                SocketAddr::new(
                    IpAddr::V4(Ipv4Addr::UNSPECIFIED),
                    node.info.rpc().unwrap().port(),
                ),
                SocketAddr::new(
                    IpAddr::V4(Ipv4Addr::UNSPECIFIED),
                    node.info.rpc_pubsub().unwrap().port(),
                ),
            )),
            rpc_config: config.rpc_config.clone(),
            pubsub_config: config.pubsub_config.clone(),
            account_paths: vec![
                create_accounts_run_and_snapshot_dirs(ledger_path.join("accounts"))
                    .unwrap()
                    .0,
            ],
            run_verification: false, // Skip PoH verification of ledger on startup for speed
            snapshot_config: SnapshotConfig {
                full_snapshot_archive_interval: SnapshotInterval::Slots(
                    NonZeroU64::new(100).unwrap(),
                ),
                incremental_snapshot_archive_interval: SnapshotInterval::Disabled,
                bank_snapshots_dir: ledger_path.join(BANK_SNAPSHOTS_DIR),
                full_snapshot_archives_dir: ledger_path.to_path_buf(),
                incremental_snapshot_archives_dir: ledger_path.to_path_buf(),
                ..SnapshotConfig::default()
            },
            warp_slot: config.warp_slot,
            validator_exit: config.validator_exit.clone(),
            max_ledger_shreds: config.max_ledger_shreds,
            no_wait_for_vote_to_start_leader: true,
            staked_nodes_overrides: config.staked_nodes_overrides.clone(),
            accounts_db_config,
            runtime_config,
            ..ValidatorConfig::default_for_test()
        };
        if let Some(ref tower_storage) = config.tower_storage {
            validator_config.tower_storage = tower_storage.clone();
        }

        let validator = Some(Validator::new(
            node,
            Arc::new(validator_identity),
            &ledger_path,
            &vote_account_address,
            config.authorized_voter_keypairs.clone(),
            vec![],
            &validator_config,
            true, // should_check_duplicate_instance
            rpc_to_plugin_manager_receiver,
            config.start_progress.clone(),
            socket_addr_space,
            ValidatorTpuConfig::new_for_tests(config.tpu_enable_udp),
            config.admin_rpc_service_post_init.clone(),
        )?);

        let test_validator = TestValidator {
            ledger_path,
            preserve_ledger,
            rpc_pubsub_url,
            rpc_url,
            tpu,
            gossip,
            validator,
            vote_account_address,
        };
        Ok(test_validator)
    }

    /// This is a hack to delay until the fees are non-zero for test consistency
    /// (fees from genesis are zero until the first block with a transaction in it is completed
    ///  due to a bug in the Bank)
    async fn wait_for_nonzero_fees(&self) {
        let rpc_client = nonblocking::rpc_client::RpcClient::new_with_commitment(
            self.rpc_url.clone(),
            CommitmentConfig::processed(),
        );
        let mut message = Message::new(
            &[Instruction::new_with_bytes(
                Pubkey::new_unique(),
                &[],
                vec![AccountMeta::new(Pubkey::new_unique(), true)],
            )],
            None,
        );
        const MAX_TRIES: u64 = 10;
        let mut num_tries = 0;
        loop {
            num_tries += 1;
            if num_tries > MAX_TRIES {
                break;
            }
            println!("Waiting for fees to stabilize {num_tries:?}...");
            match rpc_client.get_latest_blockhash().await {
                Ok(blockhash) => {
                    message.recent_blockhash = blockhash;
                    match rpc_client.get_fee_for_message(&message).await {
                        Ok(fee) => {
                            if fee != 0 {
                                break;
                            }
                        }
                        Err(err) => {
                            warn!("get_fee_for_message() failed: {:?}", err);
                            break;
                        }
                    }
                }
                Err(err) => {
                    warn!("get_latest_blockhash() failed: {:?}", err);
                    break;
                }
            }
            sleep(Duration::from_millis(DEFAULT_MS_PER_SLOT)).await;
        }
    }

    /// programs added to genesis ain't immediately usable. Actively check "Program
    /// is not deployed" error for their availibility.
    async fn wait_for_upgradeable_programs_deployed(
        &self,
        upgradeable_programs: &[&Pubkey],
        payer: &Keypair,
    ) {
        let rpc_client = nonblocking::rpc_client::RpcClient::new_with_commitment(
            self.rpc_url.clone(),
            CommitmentConfig::processed(),
        );

        let mut deployed = vec![false; upgradeable_programs.len()];
        const MAX_ATTEMPTS: u64 = 10;

        for attempt in 1..=MAX_ATTEMPTS {
            let blockhash = rpc_client.get_latest_blockhash().await.unwrap();
            for (program_id, is_deployed) in upgradeable_programs.iter().zip(deployed.iter_mut()) {
                if *is_deployed {
                    continue;
                }

                let transaction = Transaction::new_signed_with_payer(
                    &[Instruction {
                        program_id: **program_id,
                        accounts: vec![],
                        data: vec![],
                    }],
                    Some(&payer.pubkey()),
                    &[&payer],
                    blockhash,
                );
                match rpc_client.send_transaction(&transaction).await {
                    Ok(_) => *is_deployed = true,
                    Err(e) => {
                        if format!("{:?}", e).contains("Program is not deployed") {
                            debug!("{:?} - not deployed", program_id);
                        } else {
                            // Assuming all other other errors could only occur *after*
                            // program is deployed for usability.
                            *is_deployed = true;
                            debug!("{:?} - Unexpected error: {:?}", program_id, e);
                        }
                    }
                }
            }
            if deployed.iter().all(|&deployed| deployed) {
                return;
            }

            println!("Waiting for programs to be fully deployed {} ...", attempt);
            sleep(Duration::from_millis(DEFAULT_MS_PER_SLOT)).await;
        }
        panic!("Timeout waiting for program to become usable");
    }

    /// Return the validator's TPU address
    pub fn tpu(&self) -> &SocketAddr {
        &self.tpu
    }

    /// Return the validator's Gossip address
    pub fn gossip(&self) -> &SocketAddr {
        &self.gossip
    }

    /// Return the validator's JSON RPC URL
    pub fn rpc_url(&self) -> String {
        self.rpc_url.clone()
    }

    /// Return the validator's JSON RPC PubSub URL
    pub fn rpc_pubsub_url(&self) -> String {
        self.rpc_pubsub_url.clone()
    }

    /// Return the validator's vote account address
    pub fn vote_account_address(&self) -> Pubkey {
        self.vote_account_address
    }

    /// Return an RpcClient for the validator.
    pub fn get_rpc_client(&self) -> RpcClient {
        RpcClient::new_with_commitment(self.rpc_url.clone(), CommitmentConfig::processed())
    }

    /// Return a nonblocking RpcClient for the validator.
    pub fn get_async_rpc_client(&self) -> nonblocking::rpc_client::RpcClient {
        nonblocking::rpc_client::RpcClient::new_with_commitment(
            self.rpc_url.clone(),
            CommitmentConfig::processed(),
        )
    }

    pub fn join(mut self) {
        if let Some(validator) = self.validator.take() {
            validator.join();
        }
    }

    pub fn cluster_info(&self) -> Arc<ClusterInfo> {
        self.validator.as_ref().unwrap().cluster_info.clone()
    }

    pub fn bank_forks(&self) -> Arc<RwLock<BankForks>> {
        self.validator.as_ref().unwrap().bank_forks.clone()
    }

    pub fn repair_whitelist(&self) -> Arc<RwLock<HashSet<Pubkey>>> {
        Arc::new(RwLock::new(HashSet::default()))
    }
}

impl Drop for TestValidator {
    fn drop(&mut self) {
        if let Some(validator) = self.validator.take() {
            validator.close();
        }
        if !self.preserve_ledger {
            remove_dir_all(&self.ledger_path).unwrap_or_else(|err| {
                panic!(
                    "Failed to remove ledger directory {}: {}",
                    self.ledger_path.display(),
                    err
                )
            });
        }
    }
}

#[cfg(test)]
mod test {
    use {super::*, solana_feature_gate_interface::Feature};

    #[test]
    fn get_health() {
        let (test_validator, _payer) = TestValidatorGenesis::default().start();
        test_validator.set_startup_verification_complete_for_tests();
        let rpc_client = test_validator.get_rpc_client();
        rpc_client.get_health().expect("health");
    }

    #[tokio::test(flavor = "multi_thread", worker_threads = 2)]
    async fn nonblocking_get_health() {
        let (test_validator, _payer) = TestValidatorGenesis::default().start_async().await;
        test_validator.set_startup_verification_complete_for_tests();
        let rpc_client = test_validator.get_async_rpc_client();
        rpc_client.get_health().await.expect("health");
    }

    #[test]
    fn test_upgradeable_program_deploayment() {
        let program_id = Pubkey::new_unique();
        let (test_validator, payer) = TestValidatorGenesis::default()
            .add_program("../programs/bpf-loader-tests/noop", program_id)
            .start();
        let rpc_client = test_validator.get_rpc_client();

        let blockhash = rpc_client.get_latest_blockhash().unwrap();
        let transaction = Transaction::new_signed_with_payer(
            &[Instruction {
                program_id,
                accounts: vec![],
                data: vec![],
            }],
            Some(&payer.pubkey()),
            &[&payer],
            blockhash,
        );

        assert!(rpc_client
            .send_and_confirm_transaction(&transaction)
            .is_ok());
    }

    #[tokio::test(flavor = "multi_thread", worker_threads = 2)]
    async fn test_nonblocking_upgradeable_program_deploayment() {
        let program_id = Pubkey::new_unique();
        let (test_validator, payer) = TestValidatorGenesis::default()
            .add_program("../programs/bpf-loader-tests/noop", program_id)
            .start_async()
            .await;
        let rpc_client = test_validator.get_async_rpc_client();

        let blockhash = rpc_client.get_latest_blockhash().await.unwrap();
        let transaction = Transaction::new_signed_with_payer(
            &[Instruction {
                program_id,
                accounts: vec![],
                data: vec![],
            }],
            Some(&payer.pubkey()),
            &[&payer],
            blockhash,
        );

        assert!(rpc_client
            .send_and_confirm_transaction(&transaction)
            .await
            .is_ok());
    }

    #[tokio::test(flavor = "multi_thread", worker_threads = 2)]
    #[should_panic]
    async fn document_tokio_panic() {
        // `start()` blows up when run within tokio
        let (_test_validator, _payer) = TestValidatorGenesis::default().start();
    }

    #[tokio::test(flavor = "multi_thread", worker_threads = 2)]
    async fn test_deactivate_features() {
        let mut control = FeatureSet::default().inactive().clone();
        let mut deactivate_features = Vec::new();
        [
            agave_feature_set::deprecate_rewards_sysvar::id(),
            agave_feature_set::disable_fees_sysvar::id(),
<<<<<<< HEAD
            // TODO: remove this
            agave_feature_set::alpenglow::id(),
            agave_feature_set::limit_validators_for_alpenglow::id(),
=======
            alpenglow::id(),
>>>>>>> 139f148d
        ]
        .into_iter()
        .for_each(|feature| {
            control.remove(&feature);
            deactivate_features.push(feature);
        });

        // Convert to `Vec` so we can get a slice.
        let control: Vec<Pubkey> = control.into_iter().collect();

        let (test_validator, _payer) = TestValidatorGenesis::default()
            .deactivate_features(&deactivate_features)
            .start_async()
            .await;

        let rpc_client = test_validator.get_async_rpc_client();

        // Our deactivated features should be inactive.
        let inactive_feature_accounts = rpc_client
            .get_multiple_accounts(&deactivate_features)
            .await
            .unwrap();
        for f in inactive_feature_accounts {
            assert!(f.is_none());
        }

        // Everything else should be active.
        for chunk in control.chunks(100) {
            let active_feature_accounts = rpc_client.get_multiple_accounts(chunk).await.unwrap();
            for f in active_feature_accounts {
                let account = f.unwrap(); // Should be `Some`.
                let feature_state: Feature = bincode::deserialize(account.data()).unwrap();
                assert!(feature_state.activated_at.is_some());
            }
        }
    }

    #[tokio::test(flavor = "multi_thread", worker_threads = 2)]
    async fn test_override_feature_account() {
        let with_deactivate_flag = agave_feature_set::deprecate_rewards_sysvar::id();
        let without_deactivate_flag = agave_feature_set::disable_fees_sysvar::id();

        let owner = Pubkey::new_unique();
        let account = || AccountSharedData::new(100_000, 0, &owner);

        let (test_validator, _payer) = TestValidatorGenesis::default()
            .deactivate_features(&[with_deactivate_flag]) // Just deactivate one feature.
            .add_accounts([
                (with_deactivate_flag, account()), // But add both accounts.
                (without_deactivate_flag, account()),
            ])
            .start_async()
            .await;

        let rpc_client = test_validator.get_async_rpc_client();

        let our_accounts = rpc_client
            .get_multiple_accounts(&[with_deactivate_flag, without_deactivate_flag])
            .await
            .unwrap();

        // The first one, where we provided `--deactivate-feature`, should be
        // the account we provided.
        let overriden_account = our_accounts[0].as_ref().unwrap();
        assert_eq!(overriden_account.lamports, 100_000);
        assert_eq!(overriden_account.data.len(), 0);
        assert_eq!(overriden_account.owner, owner);

        // The second one should be a feature account.
        let feature_account = our_accounts[1].as_ref().unwrap();
        assert_eq!(feature_account.owner, solana_sdk_ids::feature::id());
        let feature_state: Feature = bincode::deserialize(feature_account.data()).unwrap();
        assert!(feature_state.activated_at.is_some());
    }

    #[tokio::test(flavor = "multi_thread", worker_threads = 2)]
    async fn test_core_bpf_programs() {
        let (test_validator, _payer) = TestValidatorGenesis::default().start_async().await;

        let rpc_client = test_validator.get_async_rpc_client();

        let fetched_programs = rpc_client
            .get_multiple_accounts(&[
                solana_sdk_ids::address_lookup_table::id(),
                solana_sdk_ids::config::id(),
                solana_sdk_ids::feature::id(),
                solana_sdk_ids::stake::id(),
            ])
            .await
            .unwrap();

        // Address lookup table is a BPF program.
        let account = fetched_programs[0].as_ref().unwrap();
        assert_eq!(account.owner, solana_sdk_ids::bpf_loader_upgradeable::id());
        assert!(account.executable);

        // Config is a BPF program.
        let account = fetched_programs[1].as_ref().unwrap();
        assert_eq!(account.owner, solana_sdk_ids::bpf_loader_upgradeable::id());
        assert!(account.executable);

        // Feature Gate is a BPF program.
        let account = fetched_programs[2].as_ref().unwrap();
        assert_eq!(account.owner, solana_sdk_ids::bpf_loader_upgradeable::id());
        assert!(account.executable);

        // Stake is a BPF program.
        let account = fetched_programs[3].as_ref().unwrap();
        assert_eq!(account.owner, solana_sdk_ids::bpf_loader_upgradeable::id());
        assert!(account.executable);
    }
}<|MERGE_RESOLUTION|>--- conflicted
+++ resolved
@@ -1445,13 +1445,8 @@
         [
             agave_feature_set::deprecate_rewards_sysvar::id(),
             agave_feature_set::disable_fees_sysvar::id(),
-<<<<<<< HEAD
-            // TODO: remove this
-            agave_feature_set::alpenglow::id(),
+            alpenglow::id(),
             agave_feature_set::limit_validators_for_alpenglow::id(),
-=======
-            alpenglow::id(),
->>>>>>> 139f148d
         ]
         .into_iter()
         .for_each(|feature| {
