--- conflicted
+++ resolved
@@ -88,15 +88,7 @@
 
         // To account for restarting from a snapshot in the middle of a leader window
         // or from genesis, we compute the exact length of this leader window:
-<<<<<<< HEAD
-        let leader_window_offset = leader_slot_index(start_slot);
-        let remaining = NUM_CONSECUTIVE_LEADER_SLOTS
-            .checked_sub(leader_window_offset as u64)
-            .expect("leader window offset should not exceed consecutive leader slots");
-
-=======
         let remaining = remaining_slots_in_window(start_slot);
->>>>>>> c4c6576b
         // TODO: should we change the first fire as well?
         let next_fire = Instant::now()
             .checked_add(skip_timeout(0))
