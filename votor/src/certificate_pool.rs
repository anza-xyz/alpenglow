--- conflicted
+++ resolved
@@ -455,20 +455,6 @@
             self.stats.out_of_range_votes = self.stats.out_of_range_votes.saturating_add(1);
             return Err(AddVoteError::UnrootedSlot);
         }
-<<<<<<< HEAD
-        // We only allow votes
-        if slot
-            > self
-                .root
-                .checked_add(MAX_SLOT_AGE)
-                .expect("root slot should not overflow")
-        {
-            self.stats.out_of_range_votes = self.stats.out_of_range_votes.saturating_add(1);
-            return Err(AddVoteError::SlotInFuture);
-        }
-
-=======
->>>>>>> c4c6576b
         let block_id = vote.block_id().map(|block_id| {
             if !matches!(vote, Vote::Notarize(_) | Vote::NotarizeFallback(_)) {
                 panic!("expected Notarize or NotarizeFallback vote");
