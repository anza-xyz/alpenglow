use {
    crate::{
        alpenglow_metrics::AgMetrics,
        commitment::{AlpenglowCommitmentAggregationData, AlpenglowCommitmentError},
        vote_history::{VoteHistory, VoteHistoryError},
        vote_history_storage::{SavedVoteHistory, SavedVoteHistoryVersions},
        voting_service::BLSOp,
    },
    crossbeam_channel::{SendError, Sender},
<<<<<<< HEAD
    parking_lot::RwLock as PlRwLock,
    solana_bls_signatures::{keypair::Keypair as BLSKeypair, BlsError, Pubkey as BLSPubkey},
=======
    solana_bls_signatures::{
        keypair::Keypair as BLSKeypair, pubkey::PubkeyCompressed as BLSPubkeyCompressed, BlsError,
        Pubkey as BLSPubkey,
    },
>>>>>>> a42c94b3
    solana_clock::Slot,
    solana_keypair::Keypair,
    solana_pubkey::Pubkey,
    solana_runtime::{bank::Bank, bank_forks::SharableBank},
    solana_signer::Signer,
    solana_transaction::Transaction,
    solana_votor_messages::{
        consensus_message::{ConsensusMessage, VoteMessage, BLS_KEYPAIR_DERIVE_SEED},
        vote::Vote,
    },
    std::{collections::HashMap, sync::Arc},
    thiserror::Error,
};

#[derive(Debug)]
pub enum GenerateVoteTxResult {
    // The following are transient errors
    // non voting validator, not eligible for refresh
    // until authorized keypair is overriden
    NonVoting,
    // hot spare validator, not eligble for refresh
    // until set identity is invoked
    HotSpare,
    // The hash verification at startup has not completed
    WaitForStartupVerification,
    // Wait to vote slot is not reached
    WaitToVoteSlot(Slot),
    // no rank found, this can happen if the validator
    // is not staked in the current epoch, but it may
    // still be staked in future or past epochs, so this
    // is considered a transient error
    NoRankFound,

    // The following are misconfiguration errors
    // The authorized voter for the given pubkey and Epoch does not exist
    NoAuthorizedVoter(Pubkey, u64),
    // The vote account associated with given pubkey does not exist
    VoteAccountNotFound(Pubkey),

    // The following are the successful cases
    // Generated a vote transaction
    Tx(Transaction),
    // Generated a ConsensusMessage
    ConsensusMessage(ConsensusMessage),
}

impl GenerateVoteTxResult {
    pub fn is_non_voting(&self) -> bool {
        matches!(self, Self::NonVoting)
    }

    pub fn is_hot_spare(&self) -> bool {
        matches!(self, Self::HotSpare)
    }

    pub fn is_invalid_config(&self) -> bool {
        match self {
            Self::NoAuthorizedVoter(_, _) | Self::VoteAccountNotFound(_) => true,
            Self::NonVoting
            | Self::HotSpare
            | Self::WaitForStartupVerification
            | Self::WaitToVoteSlot(_)
            | Self::NoRankFound => false,
            Self::Tx(_) | Self::ConsensusMessage(_) => false,
        }
    }

    pub fn is_transient_error(&self) -> bool {
        match self {
            Self::NoAuthorizedVoter(_, _) | Self::VoteAccountNotFound(_) => false,
            Self::NonVoting
            | Self::HotSpare
            | Self::WaitForStartupVerification
            | Self::WaitToVoteSlot(_)
            | Self::NoRankFound => true,
            Self::Tx(_) | Self::ConsensusMessage(_) => false,
        }
    }
}

#[derive(Debug, Error)]
pub enum VoteError {
    #[error("Unable to generate bls vote message, transient error: {0:?}")]
    TransientError(Box<GenerateVoteTxResult>),

    #[error("Unable to generate bls vote message, configuration error: {0:?}")]
    InvalidConfig(Box<GenerateVoteTxResult>),

    #[error("Unable to send to certificate pool")]
    ConsensusPoolError(#[from] SendError<()>),

    #[error("Commitment sender error {0}")]
    CommitmentSenderError(#[from] AlpenglowCommitmentError),

    #[error("Saved vote history error {0}")]
    SavedVoteHistoryError(#[from] VoteHistoryError),
}

/// Context required to construct vote transactions
pub struct VotingContext {
    pub vote_history: VoteHistory,
    pub vote_account_pubkey: Pubkey,
    pub identity_keypair: Arc<Keypair>,
    pub authorized_voter_keypairs: Arc<std::sync::RwLock<Vec<Arc<Keypair>>>>,
    // The BLS keypair should always change with authorized_voter_keypairs.
    pub derived_bls_keypairs: HashMap<Pubkey, Arc<BLSKeypair>>,
    pub has_new_vote_been_rooted: bool,
    pub own_vote_sender: Sender<ConsensusMessage>,
    pub bls_sender: Sender<BLSOp>,
    pub commitment_sender: Sender<AlpenglowCommitmentAggregationData>,
    pub wait_to_vote_slot: Option<u64>,
    pub root_bank: SharableBank,
    pub ag_metrics: Arc<PlRwLock<AgMetrics>>,
}

pub fn get_bls_keypair(
    context: &mut VotingContext,
    authorized_voter_keypair: &Arc<Keypair>,
) -> Result<Arc<BLSKeypair>, BlsError> {
    let pubkey = authorized_voter_keypair.pubkey();
    if let Some(existing) = context.derived_bls_keypairs.get(&pubkey) {
        return Ok(existing.clone());
    }

    let bls_keypair = Arc::new(BLSKeypair::derive_from_signer(
        authorized_voter_keypair,
        BLS_KEYPAIR_DERIVE_SEED,
    )?);

    context
        .derived_bls_keypairs
        .insert(pubkey, bls_keypair.clone());

    Ok(bls_keypair)
}

pub fn generate_vote_tx(
    vote: &Vote,
    bank: &Bank,
    context: &mut VotingContext,
) -> GenerateVoteTxResult {
    let vote_account_pubkey = context.vote_account_pubkey;
    let authorized_voter_keypair;
    let bls_pubkey_in_vote_account;
    {
        let authorized_voter_keypairs = context.authorized_voter_keypairs.read().unwrap();
        if authorized_voter_keypairs.is_empty() {
            return GenerateVoteTxResult::NonVoting;
        }
        if let Some(slot) = context.wait_to_vote_slot {
            if vote.slot() < slot {
                return GenerateVoteTxResult::WaitToVoteSlot(slot);
            }
        }
        let Some(vote_account) = bank.get_vote_account(&vote_account_pubkey) else {
            return GenerateVoteTxResult::VoteAccountNotFound(vote_account_pubkey);
        };
        let vote_state_view = vote_account.vote_state_view();
        if vote_state_view.node_pubkey() != &context.identity_keypair.pubkey() {
            info!(
                "Vote account node_pubkey mismatch: {} (expected: {}).  Unable to vote",
                vote_state_view.node_pubkey(),
                context.identity_keypair.pubkey()
            );
            return GenerateVoteTxResult::HotSpare;
        }
        let bls_pubkey_serialized = match vote_state_view.bls_pubkey_compressed() {
            None => {
                panic!(
                    "No BLS pubkey in vote account {}",
                    context.identity_keypair.pubkey()
                );
            }
            Some(key) => key,
        };
        bls_pubkey_in_vote_account =
            (bincode::deserialize::<BLSPubkeyCompressed>(&bls_pubkey_serialized).unwrap())
                .try_into()
                .unwrap_or_else(|_| {
                    panic!(
                        "Failed to decompress BLS pubkey in vote account {}",
                        context.identity_keypair.pubkey()
                    );
                });
        let Some(authorized_voter_pubkey) = vote_state_view.get_authorized_voter(bank.epoch())
        else {
            return GenerateVoteTxResult::NoAuthorizedVoter(vote_account_pubkey, bank.epoch());
        };

        let Some(keypair) = authorized_voter_keypairs
            .iter()
            .find(|keypair| &keypair.pubkey() == authorized_voter_pubkey)
        else {
            warn!(
                "The authorized keypair {authorized_voter_pubkey} for vote account \
                 {vote_account_pubkey} is not available.  Unable to vote"
            );
            return GenerateVoteTxResult::NonVoting;
        };

        authorized_voter_keypair = keypair.clone();
    }

    let bls_keypair = get_bls_keypair(context, &authorized_voter_keypair)
        .unwrap_or_else(|e| panic!("Failed to derive my own BLS keypair: {e:?}"));
    let my_bls_pubkey: BLSPubkey = bls_keypair.public;
    if my_bls_pubkey != bls_pubkey_in_vote_account {
        panic!(
            "Vote account bls_pubkey mismatch: {bls_pubkey_in_vote_account:?} (expected: \
             {my_bls_pubkey:?}).  Unable to vote"
        );
    }
    let vote_serialized = bincode::serialize(&vote).unwrap();

    let Some(epoch_stakes) = bank.epoch_stakes(bank.epoch()) else {
        panic!(
            "The bank {} doesn't have its own epoch_stakes for {}",
            bank.slot(),
            bank.epoch()
        );
    };
    let Some(my_rank) = epoch_stakes
        .bls_pubkey_to_rank_map()
        .get_rank(&my_bls_pubkey)
    else {
        return GenerateVoteTxResult::NoRankFound;
    };
    GenerateVoteTxResult::ConsensusMessage(ConsensusMessage::Vote(VoteMessage {
        vote: *vote,
        signature: bls_keypair.sign(&vote_serialized).into(),
        rank: *my_rank,
    }))
}

/// Send an alpenglow vote as a BLSMessage
/// `bank` will be used for:
/// - startup verification
/// - vote account checks
/// - authorized voter checks
///
/// We also update the vote history and send the vote to
/// the certificate pool thread for ingestion.
///
/// Returns false if we are currently a non-voting node
fn insert_vote_and_create_bls_message(
    vote: Vote,
    is_refresh: bool,
    context: &mut VotingContext,
) -> Result<BLSOp, VoteError> {
    // Update and save the vote history
    if !is_refresh {
        context.vote_history.add_vote(vote);
    }

    let bank = context.root_bank.load();
    let message = match generate_vote_tx(&vote, &bank, context) {
        GenerateVoteTxResult::ConsensusMessage(m) => m,
        e => {
            if e.is_transient_error() {
                return Err(VoteError::TransientError(Box::new(e)));
            } else {
                return Err(VoteError::InvalidConfig(Box::new(e)));
            }
        }
    };
    context
        .own_vote_sender
        .send(message.clone())
        .map_err(|_| SendError(()))?;

    // TODO: for refresh votes use a different BLSOp so we don't have to rewrite the same vote history to file
    let saved_vote_history =
        SavedVoteHistory::new(&context.vote_history, &context.identity_keypair)?;

    match context
        .ag_metrics
        .write()
        .record_vote(context.vote_account_pubkey, &vote)
    {
        Ok(()) => (),
        Err(err) => {
            let slot = vote.slot();
            error!("recording vote on slot {slot} failed with {err:?}");
        }
    }

    // Return vote for sending
    Ok(BLSOp::PushVote {
        message: Arc::new(message),
        slot: vote.slot(),
        saved_vote_history: SavedVoteHistoryVersions::from(saved_vote_history),
    })
}

pub fn generate_vote_message(
    vote: Vote,
    is_refresh: bool,
    vctx: &mut VotingContext,
) -> Result<Option<BLSOp>, VoteError> {
    let bls_op = match insert_vote_and_create_bls_message(vote, is_refresh, vctx) {
        Ok(bls_op) => bls_op,
        Err(VoteError::InvalidConfig(e)) => {
            warn!("Failed to generate vote and push to votes: {e:?}");
            // These are not fatal errors, just skip the vote for now. But they are misconfigurations
            // that should be warned about.
            return Ok(None);
        }
        Err(VoteError::TransientError(e)) => {
            info!("Failed to generate vote and push to votes: {e:?}");
            // These are transient errors, just skip the vote for now.
            return Ok(None);
        }
        Err(e) => return Err(e),
    };
    Ok(Some(bls_op))
}<|MERGE_RESOLUTION|>--- conflicted
+++ resolved
@@ -7,15 +7,11 @@
         voting_service::BLSOp,
     },
     crossbeam_channel::{SendError, Sender},
-<<<<<<< HEAD
     parking_lot::RwLock as PlRwLock,
-    solana_bls_signatures::{keypair::Keypair as BLSKeypair, BlsError, Pubkey as BLSPubkey},
-=======
     solana_bls_signatures::{
         keypair::Keypair as BLSKeypair, pubkey::PubkeyCompressed as BLSPubkeyCompressed, BlsError,
         Pubkey as BLSPubkey,
     },
->>>>>>> a42c94b3
     solana_clock::Slot,
     solana_keypair::Keypair,
     solana_pubkey::Pubkey,
