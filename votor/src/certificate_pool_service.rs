//! Service in charge of ingesting new messages into the certificate pool
//! and notifying votor of new events that occur

mod stats;

use {
    crate::{
        certificate_pool::{
            self, parent_ready_tracker::BlockProductionParent, AddVoteError, CertificatePool,
        },
        commitment::{
            alpenglow_update_commitment_cache, AlpenglowCommitmentAggregationData,
            AlpenglowCommitmentType,
        },
        event::{LeaderWindowInfo, VotorEvent, VotorEventSender},
        voting_utils::BLSOp,
        votor::Votor,
        Certificate, DELTA_STANDSTILL,
    },
    crossbeam_channel::{select, Receiver, Sender, TrySendError},
    solana_clock::Slot,
    solana_gossip::cluster_info::ClusterInfo,
    solana_ledger::{
        blockstore::Blockstore, leader_schedule_cache::LeaderScheduleCache,
        leader_schedule_utils::last_of_consecutive_leader_slots,
    },
    solana_pubkey::Pubkey,
<<<<<<< HEAD
    solana_runtime::{bank::Bank, root_bank_cache::RootBankCache},
    solana_votor_messages::consensus_message::{CertificateMessage, ConsensusMessage},
=======
    solana_runtime::{
        bank::Bank, bank_forks::SharableBank, vote_sender_types::BLSVerifiedMessageReceiver,
    },
    solana_votor_messages::bls_message::{BLSMessage, CertificateMessage},
>>>>>>> 588dd5b5
    stats::CertificatePoolServiceStats,
    std::{
        sync::{
            atomic::{AtomicBool, Ordering},
            Arc, Condvar, Mutex,
        },
        thread::{self, Builder, JoinHandle},
        time::{Duration, Instant},
    },
};

/// Inputs for the certificate pool thread
pub(crate) struct CertificatePoolContext {
    pub(crate) exit: Arc<AtomicBool>,
    pub(crate) start: Arc<(Mutex<bool>, Condvar)>,

    pub(crate) cluster_info: Arc<ClusterInfo>,
    pub(crate) my_vote_pubkey: Pubkey,
    pub(crate) blockstore: Arc<Blockstore>,
    pub(crate) root_bank: SharableBank,
    pub(crate) leader_schedule_cache: Arc<LeaderScheduleCache>,

    // TODO: for now we ingest our own votes into the certificate pool
    // just like regular votes. However do we need to convert
    // Vote -> BLSMessage -> Vote?
    // consider adding a separate pathway in cert_pool.add_transaction for ingesting own votes
    pub(crate) consensus_message_receiver: Receiver<ConsensusMessage>,

    pub(crate) bls_sender: Sender<BLSOp>,
    pub(crate) event_sender: VotorEventSender,
    pub(crate) commitment_sender: Sender<AlpenglowCommitmentAggregationData>,
    pub(crate) certificate_sender: Sender<(Certificate, CertificateMessage)>,
}

pub(crate) struct CertificatePoolService {
    t_ingest: JoinHandle<()>,
}

impl CertificatePoolService {
    pub(crate) fn new(ctx: CertificatePoolContext) -> Self {
        let t_ingest = Builder::new()
            .name("solCertPoolIngest".to_string())
            .spawn(move || {
                if let Err(e) = Self::certificate_pool_ingest_loop(ctx) {
                    info!("Certificate pool service exited: {e:?}. Shutting down");
                }
            })
            .unwrap();

        Self { t_ingest }
    }

    fn maybe_update_root_and_send_new_certificates(
        cert_pool: &mut CertificatePool,
        root_bank: &SharableBank,
        bls_sender: &Sender<BLSOp>,
        new_finalized_slot: Option<Slot>,
        new_certificates_to_send: Vec<Arc<CertificateMessage>>,
        standstill_timer: &mut Instant,
        stats: &mut CertificatePoolServiceStats,
    ) -> Result<(), AddVoteError> {
        // If we have a new finalized slot, update the root and send new certificates
        if new_finalized_slot.is_some() {
            // Reset standstill timer
            *standstill_timer = Instant::now();
            CertificatePoolServiceStats::incr_u16(&mut stats.new_finalized_slot);
        }
        let bank = root_bank.load();
        cert_pool.prune_old_state(bank.slot());
        CertificatePoolServiceStats::incr_u64(&mut stats.prune_old_state_called);
        // Send new certificates to peers
        Self::send_certificates(bls_sender, new_certificates_to_send, stats)
    }

    fn send_certificates(
        bls_sender: &Sender<BLSOp>,
        certificates_to_send: Vec<Arc<CertificateMessage>>,
        stats: &mut CertificatePoolServiceStats,
    ) -> Result<(), AddVoteError> {
        for (i, certificate) in certificates_to_send.iter().enumerate() {
            // The buffer should normally be large enough, so we don't handle
            // certificate re-send here.
            match bls_sender.try_send(BLSOp::PushCertificate {
                certificate: certificate.clone(),
            }) {
                Ok(_) => {
                    CertificatePoolServiceStats::incr_u16(&mut stats.certificates_sent);
                }
                Err(TrySendError::Disconnected(_)) => {
                    return Err(AddVoteError::ChannelDisconnected(
                        "VotingService".to_string(),
                    ));
                }
                Err(TrySendError::Full(_)) => {
                    let dropped = certificates_to_send.len().saturating_sub(i) as u16;
                    stats.certificates_dropped = stats.certificates_dropped.saturating_add(dropped);
                    return Err(AddVoteError::VotingServiceQueueFull);
                }
            }
        }
        Ok(())
    }

    fn process_consensus_message(
        ctx: &mut CertificatePoolContext,
        my_pubkey: &Pubkey,
        message: &ConsensusMessage,
        cert_pool: &mut CertificatePool,
        events: &mut Vec<VotorEvent>,
        standstill_timer: &mut Instant,
        stats: &mut CertificatePoolServiceStats,
    ) -> Result<(), AddVoteError> {
        match message {
            ConsensusMessage::Certificate(_) => {
                CertificatePoolServiceStats::incr_u32(&mut stats.received_certificates);
            }
            ConsensusMessage::Vote(_) => {
                CertificatePoolServiceStats::incr_u32(&mut stats.received_votes);
            }
        }
        let root_bank = ctx.root_bank.load();
        let (new_finalized_slot, new_certificates_to_send) =
            Self::add_message_and_maybe_update_commitment(
                &root_bank,
                my_pubkey,
                &ctx.my_vote_pubkey,
                message,
                cert_pool,
                events,
                &ctx.commitment_sender,
            )?;
        Self::maybe_update_root_and_send_new_certificates(
            cert_pool,
            &ctx.root_bank,
            &ctx.bls_sender,
            new_finalized_slot,
            new_certificates_to_send,
            standstill_timer,
            stats,
        )
    }

    fn handle_channel_disconnected(
        ctx: &mut CertificatePoolContext,
        channel_name: &str,
    ) -> Result<(), ()> {
        info!(
            "{}: {} disconnected. Exiting",
            ctx.cluster_info.id(),
            channel_name
        );
        ctx.exit.store(true, Ordering::Relaxed);
        Err(())
    }

    // Main loop for the certificate pool service, it only exits when any channel is disconnected
    fn certificate_pool_ingest_loop(mut ctx: CertificatePoolContext) -> Result<(), ()> {
        let mut events = vec![];
        let mut my_pubkey = ctx.cluster_info.id();
        let root_bank = ctx.root_bank.load();
        let mut cert_pool = certificate_pool::load_from_blockstore(
            &my_pubkey,
            &root_bank,
            ctx.blockstore.as_ref(),
            Some(ctx.certificate_sender.clone()),
            &mut events,
        );

        // Wait until migration has completed
        info!("{}: Certificate pool loop initialized", &my_pubkey);
        Votor::wait_for_migration_or_exit(&ctx.exit, &ctx.start);
        info!("{}: Certificate pool loop starting", &my_pubkey);
        let mut stats = CertificatePoolServiceStats::new();

        // Standstill tracking
        let mut standstill_timer = Instant::now();

        // Kick off parent ready
        let root_bank = ctx.root_bank.load();
        let root_block = (root_bank.slot(), root_bank.block_id().unwrap_or_default());
        let mut highest_parent_ready = root_bank.slot();
        events.push(VotorEvent::ParentReady {
            slot: root_bank.slot().checked_add(1).unwrap(),
            parent_block: root_block,
        });

        // Ingest votes into certificate pool and notify voting loop of new events
        while !ctx.exit.load(Ordering::Relaxed) {
            // Update the current pubkey if it has changed
            let new_pubkey = ctx.cluster_info.id();
            if my_pubkey != new_pubkey {
                my_pubkey = new_pubkey;
                cert_pool.update_pubkey(my_pubkey);
                warn!("Certificate pool pubkey updated to {my_pubkey}");
            }

            Self::add_produce_block_event(
                &mut highest_parent_ready,
                &cert_pool,
                &my_pubkey,
                &mut ctx,
                &mut events,
                &mut stats,
            );

            if standstill_timer.elapsed() > DELTA_STANDSTILL {
                events.push(VotorEvent::Standstill(cert_pool.highest_finalized_slot()));
                stats.standstill = true;
                standstill_timer = Instant::now();
                match Self::send_certificates(
                    &ctx.bls_sender,
                    cert_pool.get_certs_for_standstill(),
                    &mut stats,
                ) {
                    Ok(()) => (),
                    Err(AddVoteError::ChannelDisconnected(channel_name)) => {
                        return Self::handle_channel_disconnected(&mut ctx, channel_name.as_str());
                    }
                    Err(e) => {
                        trace!(
                            "{}: unable to push standstill certificates into pool {}",
                            my_pubkey,
                            e
                        );
                    }
                }
            }

            if events
                .drain(..)
                .try_for_each(|event| ctx.event_sender.send(event))
                .is_err()
            {
                return Self::handle_channel_disconnected(&mut ctx, "Votor event receiver");
            }

            let messages: Vec<ConsensusMessage> = select! {
                recv(ctx.consensus_message_receiver) -> msg => {
                    let Ok(first) = msg else {
                        return Self::handle_channel_disconnected(&mut ctx, "BLS receiver");
                    };
                    std::iter::once(first).chain(ctx.consensus_message_receiver.try_iter()).collect()
                },
                default(Duration::from_secs(1)) => continue
            };

            for message in messages {
                match Self::process_consensus_message(
                    &mut ctx,
                    &my_pubkey,
                    &message,
                    &mut cert_pool,
                    &mut events,
                    &mut standstill_timer,
                    &mut stats,
                ) {
                    Ok(()) => {}
                    Err(AddVoteError::ChannelDisconnected(channel_name)) => {
                        return Self::handle_channel_disconnected(&mut ctx, channel_name.as_str())
                    }
                    Err(e) => {
                        // This is a non critical error, a duplicate vote for example
                        trace!("{}: unable to push vote into pool {}", &my_pubkey, e);
                        CertificatePoolServiceStats::incr_u32(&mut stats.add_message_failed);
                    }
                }
            }
            stats.maybe_report();
            cert_pool.maybe_report();
        }
        Ok(())
    }

    /// Adds a vote to the certificate pool and updates the commitment cache if necessary
    ///
    /// If a new finalization slot was recognized, returns the slot
    fn add_message_and_maybe_update_commitment(
        root_bank: &Bank,
        my_pubkey: &Pubkey,
        my_vote_pubkey: &Pubkey,
        message: &ConsensusMessage,
        cert_pool: &mut CertificatePool,
        votor_events: &mut Vec<VotorEvent>,
        commitment_sender: &Sender<AlpenglowCommitmentAggregationData>,
    ) -> Result<(Option<Slot>, Vec<Arc<CertificateMessage>>), AddVoteError> {
        let (new_finalized_slot, new_certificates_to_send) = cert_pool.add_message(
            root_bank.epoch_schedule(),
            root_bank.epoch_stakes_map(),
            root_bank.slot(),
            my_vote_pubkey,
            message,
            votor_events,
        )?;
        let Some(new_finalized_slot) = new_finalized_slot else {
            return Ok((None, new_certificates_to_send));
        };
        trace!("{my_pubkey}: new finalization certificate for {new_finalized_slot}");
        alpenglow_update_commitment_cache(
            AlpenglowCommitmentType::Finalized,
            new_finalized_slot,
            commitment_sender,
        )?;
        Ok((Some(new_finalized_slot), new_certificates_to_send))
    }

    fn add_produce_block_event(
        highest_parent_ready: &mut Slot,
        cert_pool: &CertificatePool,
        my_pubkey: &Pubkey,
        ctx: &mut CertificatePoolContext,
        events: &mut Vec<VotorEvent>,
        stats: &mut CertificatePoolServiceStats,
    ) {
        let Some(new_highest_parent_ready) = events
            .iter()
            .filter_map(|event| match event {
                VotorEvent::ParentReady { slot, .. } => Some(slot),
                _ => None,
            })
            .max()
            .copied()
        else {
            return;
        };

        if new_highest_parent_ready <= *highest_parent_ready {
            return;
        }
        *highest_parent_ready = new_highest_parent_ready;

        let root_bank = ctx.root_bank.load();
        let Some(leader_pubkey) = ctx
            .leader_schedule_cache
            .slot_leader_at(*highest_parent_ready, Some(&root_bank))
        else {
            error!("Unable to compute the leader at slot {highest_parent_ready}. Something is wrong, exiting");
            ctx.exit.store(true, Ordering::Relaxed);
            return;
        };

        if &leader_pubkey != my_pubkey {
            return;
        }

        let start_slot = *highest_parent_ready;
        let end_slot = last_of_consecutive_leader_slots(start_slot);

        if (start_slot..=end_slot).any(|s| ctx.blockstore.has_existing_shreds_for_slot(s)) {
            warn!(
                "{}: We have already produced shreds in the window {start_slot}-{end_slot}, \
                    skipping production of our leader window",
                my_pubkey,
            );
            return;
        }

        match cert_pool
            .parent_ready_tracker
            .block_production_parent(start_slot)
        {
            BlockProductionParent::MissedWindow => {
                warn!(
                    "{}: Leader slot {start_slot} has already been certified, \
                    skipping production of {start_slot}-{end_slot}",
                    my_pubkey,
                );
                CertificatePoolServiceStats::incr_u16(&mut stats.parent_ready_missed_window);
            }
            BlockProductionParent::ParentNotReady => {
                // This can't happen, place holder depending on how we hook up optimistic
                ctx.exit.store(true, Ordering::Relaxed);
                panic!(
                    "Must have a block production parent: {:#?}",
                    cert_pool.parent_ready_tracker
                );
            }
            BlockProductionParent::Parent(parent_block) => {
                events.push(VotorEvent::ProduceWindow(LeaderWindowInfo {
                    start_slot,
                    end_slot,
                    parent_block,
                    // TODO: we can just remove this
                    skip_timer: Instant::now(),
                }));
                CertificatePoolServiceStats::incr_u16(&mut stats.parent_ready_produce_window);
            }
        }
    }

    pub(crate) fn join(self) -> thread::Result<()> {
        self.t_ingest.join()
    }
}<|MERGE_RESOLUTION|>--- conflicted
+++ resolved
@@ -25,15 +25,10 @@
         leader_schedule_utils::last_of_consecutive_leader_slots,
     },
     solana_pubkey::Pubkey,
-<<<<<<< HEAD
-    solana_runtime::{bank::Bank, root_bank_cache::RootBankCache},
-    solana_votor_messages::consensus_message::{CertificateMessage, ConsensusMessage},
-=======
     solana_runtime::{
         bank::Bank, bank_forks::SharableBank, vote_sender_types::BLSVerifiedMessageReceiver,
     },
-    solana_votor_messages::bls_message::{BLSMessage, CertificateMessage},
->>>>>>> 588dd5b5
+    solana_votor_messages::consensus_message::{CertificateMessage, ConsensusMessage},
     stats::CertificatePoolServiceStats,
     std::{
         sync::{
